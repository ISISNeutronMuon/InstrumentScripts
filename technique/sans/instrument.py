# -*- coding: utf-8 -*-
"""The baseline for loading a scanning instrument

Each instrument will have its own module that declares a class
inheriting from ScanningInstrument.  The abstract base class is used
to ensure that the derived classes define the necessary methods to run
any generic scripts.

"""

from abc import ABCMeta, abstractmethod
from logging import info, warning
from six import add_metaclass
from .genie import gen


def _get_times(times):
    for k in ["uamps", "frames", "hours", "minutes", "seconds"]:
        if k in times:
            return k, times[k]
    raise RuntimeError("No valid time found")


@add_metaclass(ABCMeta)  # pylint: disable=too-many-public-methods
class ScanningInstrument(object):
    """The base class for scanning measurement instruments."""

    _dae_mode = None
    _detector_lock = False
    title_footer = ""
    _TIMINGS = ["uamps", "frames", "seconds", "minutes", "hours"]
    _PV_BASE = None

    def __init__(self):
        self.setup_sans = self.setup_dae_event
        self.setup_trans = self.setup_dae_transmission

    def set_default_dae(self, mode=None, trans=False):
        """Set the default DAE mode for SANS or TRANS measuremnts.

        Parameters
        ----------
        mode : str or function
          If the mode is a function, call that function to set the DAE
          mode.  If the mode is a string, call the function whose name
          is "setup_dae_" followed by that string.
        trans : bool
          If true, set the default transmission instead of the default
          SANS mode.

        """
        if mode is None:
            pass
        elif isinstance(mode, str):
            self.set_default_dae(
                getattr(self, "setup_dae_" + mode),
                trans)
        else:
            if trans:
                self.setup_trans = mode
            else:
                self.setup_sans = mode

    @property
    def TIMINGS(self):  # pylint: disable=invalid-name
        """The list of valid waitfor keywords."""
        return self._TIMINGS  # pragma: no cover

    def sanitised_timings(self, kwargs):
        """Include only the keyword arguments for run timings.

        Parameters
        ----------
        kwargs : dict
        A dictionary of keyword arguments

        Returns
        -------
        dict
        Keyword arguments accepted by gen.waitfor
        """
        result = {}
        for k in self.TIMINGS:
            if k in kwargs:
                result[k] = kwargs[k]
        return result

<<<<<<< HEAD
    def _generic_scan(self, detector, spectra,  # pylint: disable=no-self-use
                      wiring, tcbs):
=======
    def _generic_scan(self, detector, spectra, wiring, tcbs):
>>>>>>> 0e6f9c85
        """A utility class for setting up dae states

        On its own, it's not particularly useful, but
        letting subclasses provide default parameters
        simplifies creating new dae states.
        """
        gen.change(nperiods=1)
        gen.change_start()
<<<<<<< HEAD
=======
        if self.get_pv("DAE:DETECTOR_FILE") != wiring:
            gen.change_tables(detector=detector)
        if self.get_pv("DAE:SPECTRA_FILE") != wiring:
            gen.change_tables(spectra=spectra)
        if self.get_pv("DAE:WIRING_FILE") != wiring:
            gen.change_tables(wiring=wiring)
>>>>>>> 0e6f9c85
        for tcb in tcbs:
            gen.change_tcb(**tcb)
        gen.change_finish()
        gen.change_tables(
            detector=detector,
            spectra=spectra,
            wiring=wiring)

    _poslist = ['AB', 'BB', 'CB', 'DB', 'EB', 'FB', 'GB', 'HB', 'IB', 'JB',
                'KB', 'LB', 'MB', 'NB', 'OB', 'PB', 'QB', 'RB', 'SB', 'TB',
                'AT', 'BT', 'CT', 'DT', 'ET', 'FT', 'GT', 'HT', 'IT', 'JT',
                'KT', 'LT', 'MT', 'NT', 'OT', 'PT', 'QT', 'RT', 'ST', 'TT',
                '1CB', '2CB', '3CB', '4CB', '5CB', '6CB', '7CB',
                '8CB', '9CB', '10CB', '11CB', '12CB', '13CB', '14CB',
                '1CT', '2CT', '3CT', '4CT', '5CT', '6CT', '7CT',
                '8CT', '9CT', '10CT', '11CT', '12CT', '13CT', '14CT',
                '1WB', '2WB', '3WB', '4WB', '5WB', '6WB', '7WB',
                '8WB', '9WB', '10WB', '11WB', '12WB', '13WB', '14WB',
                '1WT', '2WT', '3WT', '4WT', '5WT', '6WT', '7WT',
                '8WT', '9WT', '10WT', '11WT', '12WT', '13WT', '14WT',
                '1GT', '2GT', '3GT', '4GT', '5GT', '6GT', '7GT', '8GT', '9GT',
                '10GT', '11GT', '12GT']

    def _attempt_resume(self, title, pos, thick, dae, **kwargs):
        if gen.get_title() != title+self.title_footer:
            raise RuntimeError(
                'Attempted to continue measurement "{}", but was already in '
                'the middle of measurement "{}".'.format(
                    title, gen.get_title()))
        if isinstance(pos, str):
            if pos != self.changer_pos:
                raise RuntimeError(
                    'Attempted to continue measurement in position "{}", '
                    'but was already in position "{}".'.format(
                        title, gen.get_title()))
        elif callable(pos):
            raise RuntimeError(
                'Cannot determine if instrument is in the right place to '
                'resume run. Please manually end the run and restart it.')
        elif pos is not None:
            raise RuntimeError(
                'Cannot determine if instrument is in the right place to '
                'resume run. Please manually end the run and restart it.')

        if dae and self._dae_mode != dae:
            raise RuntimeError(
                'Cannot resume a measurement with DAE mode {} '
                'since the current running measurement is DAE mode {}. '
                'Either check your script or manually stop the '
                'current run.'.format(dae, self._dae_mode))

        for arg, val in sorted(kwargs.items()):
            if arg in self.TIMINGS:
                continue
            if gen.cget(arg)["value"] != val:
                raise RuntimeError(
                    'Expected to resume measurement with position {} '
                    'at {}, but instead found it at {}. Please either '
                    'correct the script or manually end the run.'.format(
                        arg, val, gen.cget(val)["value"]))

        if gen.get_sample_pars()['THICK'] != thick:
            raise RuntimeError(
                'Expected to resume a run on a sample of thickness {}, '
                'but was already running a measurement on a sample of '
                'thickness {}. Please either correct the script or '
                'manually end the run'.format(
                    thick, gen.get_sample_pars()['THICK']))

        times = self.sanitised_timings(kwargs)
        warning(
            "Detected that run was already in progress.  "
            "Reconnecting to existing run.")
        self._waitfor(**times)
        self._end()

    @property
    def measurement_type(self):
        """Get the measurement type form the journal."""
        return self.get_pv("PARS:SAMPLE:MEAS:TYPE")

    @measurement_type.setter
    def measurement_type(self, value):
        """Set the measurement type in the journal.

        Parameters
        ==========
        value : str
          The new measurement type

        This function should perform no physical changes to the
        beamline.  The only change should be in the MEASUREMENT:TYPE
        value stored in the journal for the next run, which should be
        set to the new value.
        """
        self.set_pv("PARS:SAMPLE:MEAS:TYPE", value)

    @property
    def measurement_label(self):
        """Get the measurement label from the journal"""
        return self.get_pv("PARS:SAMPLE:MEAS:LABEL")

    @measurement_label.setter
    def measurement_label(self, value):
        """Set the sample label in the journal.

        Parameters
        ==========
        value : str
          The new sample label

        This function should perform no physical changes to the
        beamline.  The only change should be in the MEASUREMENT:LABEL
        value stored in the journal for the next run, which should be
        set to the new value.
        """
        self.set_pv("PARS:SAMPLE:MEAS:LABEL", value)

    @property
    def measurement_id(self):
        """Get the measurement id from the journal"""
        return self.get_pv("PARS:SAMPLE:MEAS:ID")

    @measurement_id.setter
    def measurement_id(self, value):  # pragma: no cover
        """Set the measurement id in the journal.

        Parameters
        ==========
        value : str
          The new id

        This function should perform no physical changes to the
        beamline.  The only change should be in the MEASUREMENT:ID
        value stored in the journal for the next run, which should be
        set to the new value.
        """
        self.set_pv("PARS:SAMPLE:MEAS:ID", value)

    @abstractmethod
    def setup_dae_scanning(self):  # pragma: no cover
        """Set the wiring tables for a scan"""

    @abstractmethod
    def setup_dae_nr(self):  # pragma: no cover
        """Set the wiring tables for a neutron
        reflectivity measurement"""

    @abstractmethod
    def setup_dae_nrscanning(self):  # pragma: no cover
        """Set the wiring tables for performing
        scans during neutron reflectivity"""

    @abstractmethod
    def setup_dae_event(self):  # pragma: no cover
        """Set the wiring tables for event mode"""

    @abstractmethod
    def setup_dae_histogram(self):  # pragma: no cover
        """Set the wiring tables for histogram mode"""

    @abstractmethod
    def setup_dae_transmission(self):  # pragma: no cover
        """Set the wiring tables for a transmission measurement"""

    @abstractmethod
    def setup_dae_bsalignment(self):  # pragma: no cover
        """Configure wiring tables for beamstop alignment."""

    def _configure_sans_custom(self):
        """The specific actions required by the instrument
        to run a SANS measurement (e.g. remove the monitor
        from the beam).

        This is a no-op for the default instrument but can be
        overwritten by other instruments to perform any actions they
        need to put the instrument into SANS mode.
        """

    def _configure_trans_custom(self):
        """The specific actions required by the instrument
        to run a SANS measurement (e.g. remove the monitor
        from the beam).

        This is a no-op for the default instrument but can be
        overwritten by other instruments to perform any actions they
        need to put the instrument into SANS mode.
        """

    def _begin(self, *args, **kwargs):
        """Start a measurement."""
        if self._dae_mode and hasattr(self, "_begin_" + self._dae_mode):
            getattr(self, "_begin_" + self._dae_mode)(*args, **kwargs)
        else:
            gen.begin(*args, **kwargs)

    def _end(self):
        """End a measurement."""
        if self._dae_mode and hasattr(self, "_end_" + self._dae_mode):
            getattr(self, "_end_" + self._dae_mode)()  # pragma: no cover
        else:
            gen.end()

    def _waitfor(self, **kwargs):
        """Await the user's desired statistics."""
        if self._dae_mode and hasattr(self, "_waitfor_" + self._dae_mode):
            getattr(self, "_waitfor_" + self._dae_mode)(**kwargs)
        else:
            gen.waitfor(**kwargs)

    @staticmethod
    @abstractmethod
    def set_aperture(size):  # pragma: no cover
        """Set the beam aperture to the desired size

        Parameters
        ----------
        size : str
          The aperture size.  e.g. "Small" or "Medium"
          A blank string (the default value) results in
          the aperture not being changed."""

    def detector_lock(self, state=None):
        """Query or activate the detector lock

        Parameters
        ==========
        state : bool or None
          If None, return the current lock state.  Otherwise, set the
          new lock state

        Returns
        =======
        The current lock state as a bool

        Locking the detector prevents turning the detector on or off
        and bypasses the detector checks.

        """
        if state is not None:
            self._detector_lock = state
        return self._detector_lock

    def detector_on(self, powered=None, delay=True):
        """Query and set the detector's electrical state.

        Parameters
        ----------
        on : bool or None
          If None, then return the detector's current state.  If True,
          turn the detector on.  If False, turn the detector off.
        delay : bool
          If changing the detector state, whether to wait for the
          detector to finish warming up or powering down before
          continuing the script.
        Returns :
        bool
          If the detector is currently on

        """
        if powered is not None:
            if self.detector_lock():
                raise RuntimeError("The instrument scientist has locked the"
                                   " detector state")
            if powered is True:
                self._detector_turn_on(delay=delay)
            else:
                self._detector_turn_off(delay=delay)
        return self._detector_is_on()

    @staticmethod
    @abstractmethod
    def _detector_is_on():  # pragma: no cover
        """Determine the current state of the detector.

        Returns
        -------
        bool
          True if the detector is powered up.

        """
        return False

    @staticmethod
    @abstractmethod
    def _detector_turn_on(delay=True):  # pragma: no cover
        """Power on the detector

        Parameters
        ==========
        delay : bool
          Wait for the detector to warm up before continuing
        """
        return False

    @staticmethod
    @abstractmethod
    def _detector_turn_off(delay=True):  # pragma: no cover
        """Remove detector power

        Parameters
        ==========
        delay : bool
          Wait for the detector to cool down before continuing
        """
        return False

    def check_move_pos(self, pos):
        """Check whether the position is valid and return True or False

        Parameters
        ----------
        pos : str
          The sample changer position

        """
        if pos.upper() not in self._poslist:
            warning("Error in script, position {} does not exist".format(pos))
            return False
        return True

    @property
    def changer_pos(self):
        """Get the current sample changer position"""
        return gen.cget("SamplePos")["value"]

    @changer_pos.setter
    def changer_pos(self, pos):  # pylint: disable=no-self-use
        """Set the current sample changer position"""
        return gen.cset(SamplePos=pos)

    def _setup_measurement(self, trans, blank):
        """Perform all of the software setup for a measurement

        Parameters
        ==========
        trans : bool
          Is this a transmission measurement
        blank : bool
          Is this a measurement on a sample blank
        """
        if trans:
            if blank:
                self.measurement_type = "blank_transmission"
            else:
                self.measurement_type = "transmission"
            self.setup_trans()
            self._configure_trans_custom()
        else:
            if blank:
                self.measurement_type = "blank"
            self.setup_sans()
            self._configure_sans_custom()

    def measure(self, title, pos=None, thickness=1.0, trans=False,
                dae=None, blank=False, aperture="", **kwargs):
        """Take a sample measurement.

        Parameters
        ==========
        title : str
          The title for the measurement.  This is the only required parameter.
        pos
          The sample position.  This can be a string with the name of
          a sample position or it can be a function which moves the
          detector into the desired position.  If left undefined, the
          instrument will take the measurement in its current
          position.
        thickness : float
          The thickness of the sample in millimeters.  The default is 1mm.
        trans : bool
          Whether to perform a transmission run instead of a sans run.
        dae : str or func
          This option allows setting the default dae mode.  It takes a
          string that contains the name of the DAE mode to be used as
          the new default.  For example,
          >>> measure("Test", frames=10, dae="event")
          Is equivalent to
          >>> set_default_dae(setup_dae_event)
          >>> measure("Test", frames=10)
          If dae is a function, then the function is set to the default
          >>> measure("Test", frames=10, dae=foo)
          Is equivalent to
          >>> set_default_dae(foo)
          >>> measure("Test", frames=10)
          To get a full list of the supported dae modes, run
          >>> enumerate_dae()
        aperture : str
          The aperture size.  e.g. "Small" or "Medium" A blank string
          (the default value) results in the aperture not being
          changed.
        blank : bool
          If this sample should be considered a blank/can/solvent measurement
        **kwargs
          This function takes two kinds of keyword arguments.  If
          given a block name, it will move that block to the given
          position.  If given a time duration, then that will be the
          duration of the run.

        Examples
        ========

        >>> measure("H2O", frames=900)

        Perform a SANS measurment in the current position on a 1 mm
        thick water sample until the proton beam has released 900
        proton pulses (approx 15 minutes).

        >>> measure("D2O", "LT", thickness=2.0, trans=True, Phi=3, uamps=10)

        Move to sample changer position LT, then adjust the CoarseZ
        motor to 38 mm.  Finally, take a transmission measurement on a
        2 mm thick deuterium sample for 10 µA hours of proton
        current. (approx 15 minutes).

        """
        if gen.get_runstate() != "SETUP":  # pragma: no cover
            self._attempt_resume(title, pos, thickness, dae, **kwargs)
            return

        if not self.detector_lock() and not self.detector_on() and not trans:
            raise RuntimeError(
                "The detector is off.  Either turn on the detector or "
                "use the detector_lock(True) to indicate that the detector "
                "is off intentionally")
        self.set_aperture(aperture)
        self.set_default_dae(dae, trans)
        self._setup_measurement(trans, blank)
<<<<<<< HEAD
        self.set_measurement_label(title)
=======
        self.measurement_label = title
        self.set_aperture(aperture)
>>>>>>> 0e6f9c85
        if pos:
            if isinstance(pos, str):
                if self.check_move_pos(pos=pos):
                    info("Moving to sample changer position {}".format(pos))
                    self.changer_pos = pos
                else:
                    raise RuntimeError(
                        "Position {} does not exist".format(pos))
            elif callable(pos):
                info("Moving to position {}".format(pos.__name__))
                pos()
            else:
                raise TypeError("Cannot understand position {}".format(pos))
        for arg, val in sorted(kwargs.items()):
            if arg in self.TIMINGS:
                continue
            info("Moving {} to {}".format(arg, val))
            gen.cset(arg, val)
        times = self.sanitised_timings(kwargs)
        gen.waitfor_move()
        gen.change_sample_par("Thick", thickness)
        info("Using the following Sample Parameters")
        self.printsamplepars()
        gen.change(title=title + self.title_footer)

        self._begin()
        unit, time = _get_times(times)
        info("Measuring {title:} for {time:} {units:}".format(
            title=title + self.title_footer,
            units=unit,
            time=time))
        self._waitfor(**times)
        self._end()

    def do_sans(self, title, pos=None, thickness=1.0, dae=None, blank=False,
                aperture="", **kwargs):
        """A wrapper around ``measure`` which ensures that the instrument is
not in transmission mode

Look at the documentation for ``measure`` to see the full set
of parameters accepted. """
        if "trans" in kwargs:
            del kwargs["trans"]
        self.measure(title, trans=False, pos=pos, thickness=thickness,
                     dae=dae, blank=blank, aperture=aperture,
                     **kwargs)

    def do_trans(self, title, pos=None, thickness=1.0, dae=None, blank=False,
                 aperture="", **kwargs):
        """A wrapper around ``measure`` which ensures that the instrument is
not in transmission mode.

Look at the documentation for ``measure`` to see the full set
of parameters accepted. """
        if "trans" in kwargs:
            del kwargs["trans"]
        self.measure(title, trans=True, pos=pos, thickness=thickness,
                     dae=dae, blank=blank, aperture=aperture,
                     **kwargs)

    def measure_file(self, file_path, forever=False):
        """Perform a series of measurements based on a spreadsheet

        The file should contain comma separated values.  Excel can
        easily produce files of this sort.  The first line of the file
        is the header with each field giving the name of a parameter
        to the `measure` function.  As always, the ``title`` parameter
        is mandatory.  Each subsequent line of the file represents a
        single measurement with the fields indicating that values to
        pass to their corresponding keywords.  If a cell is blank, the
        keyword's default parameter it used.  Boolean values are
        represented by `True` and `False` and are not case sensitive.

        The script is run through the simulator to check for errors
        before attempting a real run.

        Parameters
        ----------
        file_path : str
          The location of the script file
        forever : bool
          If set to True, the instrument will repeatedly run the
          script manually stopped.  This can be useful for an
          overnight run where you want to keep measureing until the
          users return.

        """
        from .util import user_script

        @user_script
        def inner():
            """Actually load and run the script"""
            import csv
            import ast
            with open(file_path, "r") as csvfile:
                reader = csv.DictReader(csvfile)
                for row in reader:
                    row = {k: row[k] for k in row if row[k].strip() != ""}
                    for k in row.keys():
                        if row[k].upper() == "TRUE":
                            row[k] = True
                        elif row[k].upper() == "FALSE":
                            row[k] = False
                        else:
                            try:
                                row[k] = ast.literal_eval(row[k])
                            except ValueError:
                                continue
                    self.measure(**row)
        if forever:  # pragma: no cover
            while True:
                inner()
        else:
            inner()

    @staticmethod
    def convert_file(file_path):
        """Turn a CSV run list into a full python script

        This function allows the user to create simple scripts with
        Excel, then turn them into full Python scripts that can be
        edited and customised as needed.

        """
        import csv
        import ast
        import os.path
        with open(file_path, "r") as src, open(file_path + ".py", "w") as out:
            out.write("from SansScripting import *\n")
            out.write("@user_script\n")
            out.write("def {}():\n".format(
                os.path.splitext(
                    os.path.basename(file_path))[0].replace(" ", "_")))
            reader = csv.DictReader(src)
            for row in reader:

                if "trans" in row and row["trans"] == "TRUE":
                    header = "do_trans"
                else:
                    header = "do_sans"

                title = row["title"]
                del row["title"]

                if "trans" in row:
                    del row["trans"]

                out.write('    {}("{}", '.format(header, title))

                if "pos" in row:
                    out.write('"{}", '.format(row["pos"]))
                    del row["pos"]

                row = {k: row[k] for k in row if row[k].strip() != ""}
                for k in row.keys():
                    if row[k].upper() == "TRUE":
                        row[k] = True
                    elif row[k].upper() == "FALSE":
                        row[k] = False
                    else:
                        try:
                            row[k] = ast.literal_eval(row[k])
                        except ValueError:
                            row[k] = "\"" + row[k] + "\""
                            continue
                params = ", ".join([k + "=" + str(v)
                                    for (k, v) in sorted(row.items())])
                out.write('{})\n'.format(params))

    @staticmethod
    def printsamplepars():
        """Display the basic sample parameters on the console."""
        pars = gen.get_sample_pars()
        for par in ["Geometry", "Width", "Height", "Thick"]:
            info("{}={}".format(par, pars[par.upper()]))

    def enumerate_dae(self):
        """List the supported DAE modes on this beamline."""
        return [x[10:] for x in dir(self) if x.startswith("setup_dae_")]

    def get_pv(self, name):
        """Get the given PV within the sub heirarchy of the instrument.

        For example, on Larmor, get_pv("DAE:WIRING_FILE") would return
        the value of the PV for "IN:LARMOR:DAE:WIRING_FILE"

        """
        return gen.get_pv(self._PV_BASE + name)

    def set_pv(self, name, value):
        """Set the given PV within the sub heirarchy of the instrument.

        For example, on Larmor, set_pv("DAE:WIRING_FILE", f) would
        change the value of the PV for "IN:LARMOR:DAE:WIRING_FILE" to
        the value in f.

        """
        return gen.set_pv(self._PV_BASE + name, value)<|MERGE_RESOLUTION|>--- conflicted
+++ resolved
@@ -85,12 +85,8 @@
                 result[k] = kwargs[k]
         return result
 
-<<<<<<< HEAD
     def _generic_scan(self, detector, spectra,  # pylint: disable=no-self-use
                       wiring, tcbs):
-=======
-    def _generic_scan(self, detector, spectra, wiring, tcbs):
->>>>>>> 0e6f9c85
         """A utility class for setting up dae states
 
         On its own, it's not particularly useful, but
@@ -99,15 +95,12 @@
         """
         gen.change(nperiods=1)
         gen.change_start()
-<<<<<<< HEAD
-=======
         if self.get_pv("DAE:DETECTOR_FILE") != wiring:
             gen.change_tables(detector=detector)
         if self.get_pv("DAE:SPECTRA_FILE") != wiring:
             gen.change_tables(spectra=spectra)
         if self.get_pv("DAE:WIRING_FILE") != wiring:
             gen.change_tables(wiring=wiring)
->>>>>>> 0e6f9c85
         for tcb in tcbs:
             gen.change_tcb(**tcb)
         gen.change_finish()
@@ -536,12 +529,8 @@
         self.set_aperture(aperture)
         self.set_default_dae(dae, trans)
         self._setup_measurement(trans, blank)
-<<<<<<< HEAD
-        self.set_measurement_label(title)
-=======
         self.measurement_label = title
         self.set_aperture(aperture)
->>>>>>> 0e6f9c85
         if pos:
             if isinstance(pos, str):
                 if self.check_move_pos(pos=pos):
