--- conflicted
+++ resolved
@@ -44,12 +44,6 @@
         def wrapper(self, *args, **kwargs):
             """Memoize the dae mode"""
             request = inner.__name__[10:]
-<<<<<<< HEAD
-            if request == self._dae_mode:  # pylint: disable=protected-access
-                debug("instrument was already set for {}".format(request))
-                return
-=======
->>>>>>> 6503b8eb
             inner(self, *args, **kwargs)
             info("Setup {} for {}".format(type(self).__name__,
                                           request.replace("_", " ")))
