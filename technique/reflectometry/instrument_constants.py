"""
Instrument specific constants
"""
<<<<<<< HEAD
try:
    # pylint: disable=import-error
    from genie_python import genie as g
except ImportError:
    from mocks import g
=======
from ast import literal_eval
from dataclasses import dataclass, field
>>>>>>> a42b4811

try:
    # pylint: disable=import-error
    from genie_python import genie as g
except ImportError:
    from .mocks import g

<<<<<<< HEAD
class InstrumentConstant(object):
    """
    Set of constants for a given instrument
    """
    def __init__(self, s1s2, s2sa, max_theta, sm_sa, incoming_beam_angle, s3max=None, has_height2=True):
        """
        Instrument constants
        Args:
            s1s2: distance from s1 to s2
            s2sa: distance from s2 to sample
            max_theta: maximum allowed theta
            s4max: slit 4 maximum vertical gap
            sm_sa: distance from super mirror to sample
            incoming_beam_angle: the incoming beam angle used to make the sample level
            s3max: slit 3 maximum vertical gap
            has_height2: has a height2 stage so height 2 tracks but height doesn't
        """
        self.s1s2 = s1s2
        self.s2sa = s2sa
        self.max_theta = max_theta
        self.sm_sa = sm_sa
        self.s3max = s4max if s3max is None else s3max
        self.has_height2 = has_height2
        self.incoming_beam_angle = incoming_beam_angle
=======
>>>>>>> a42b4811

@dataclass
class InstrumentConstants:
    MAX_THETA: float = field(default_factory=lambda: get_reflectometry_value("MAX_THETA"))
    HAS_HEIGHT2: str = field(default_factory=lambda: get_reflectometry_value("HAS_HEIGHT2"))
    VSLITS_INDICES: list = field(default_factory=lambda: get_reflectometry_value("VSLITS_INDICES"))
    HSLITS_INDICES: dict = field(default_factory=lambda: get_reflectometry_value("HSLITS_INDICES"))

    s1s2: float = field(default_factory=lambda: get_reflectometry_value("S2_Z") - get_reflectometry_value("S1_Z"))
    s2sa: float = field(default_factory=lambda: get_reflectometry_value("SAMPLE_Z") - get_reflectometry_value("S2_Z"))
    s3max: float = field(default_factory=lambda: get_reflectometry_value("S3_MAX"))
    s4max: float = field(default_factory=lambda: get_reflectometry_value("S4_MAX"))
    s3_beam_blocker_offset: float = field(default_factory=lambda: get_reflectometry_value("S3_BEAM_BLOCKER_OFFS"))
    angle_for_s3_offset: float = 0.7

    SM_BLOCK: str = field(default_factory=lambda: get_reflectometry_value("SM_BLOCK"))
    HG_DEFAULTS: dict = field(default_factory=lambda: get_reflectometry_value("HG_DEFAULTS"))
    SM_DEFAULTS: dict = field(default_factory=lambda: get_reflectometry_value("SM_DEFAULTS"))
    OSC_BLOCK: float = field(default_factory=lambda: get_reflectometry_value("OSC_BLOCK"))
    trans_angle: float = field(default_factory=lambda: get_reflectometry_value("TRANS_ANGLE"))
    TRANSM_HT_OFFS: float = field(default_factory=lambda: get_reflectometry_value("TRANSM_HT_OFFS"))
    TRANSM_FIN_Z_OFF_M: float = field(default_factory=lambda: get_reflectometry_value("TRANSM_FIN_Z_OFF_M"))
    periods: int = field(default_factory=lambda: get_reflectometry_value("PERIODS"))

<<<<<<< HEAD
def get_instrument_constants():
    """
    Returns: constants for the current instrument from PVs defined in the refl server
    """
    try:
        s1_z = get_reflectometry_value("S1_Z")
        s2_z = get_reflectometry_value("S2_Z")
        sm_z = get_reflectometry_value("SM2_Z") # set to SM2_Z for now, needs updating to include both.
        sample_z = get_reflectometry_value("SAMPLE_Z")
        s3_z = get_reflectometry_value("S3_Z")
        # s4_z = get_reflectometry_value("S4_Z")
        #pd_z = get_reflectometry_value("PD_Z")
        s3_max = get_reflectometry_value("S3_MAX")
        # s4_max = get_reflectometry_value("S4_MAX")
        max_theta = get_reflectometry_value("MAX_THETA")
        natural_angle = get_reflectometry_value("NATURAL_ANGLE")
        has_height2 = get_reflectometry_value("HAS_HEIGHT2") == "YES"

        return InstrumentConstant(
            s1s2=s2_z - s1_z,
            s2sa=sample_z - s2_z,
            max_theta=max_theta,  # usual maximum angle
            #s4max=s4_max,  # max s4_vg at max Theta
            s3max=s3_max,  # max s4_vg at max Theta
            sm_sa=sample_z - sm_z,
            incoming_beam_angle=natural_angle,
            has_height2=has_height2)
    except Exception as e:
        raise ValueError("No instrument value pvs to calculated requested result: {}".format(e))
=======

def get_instrument_constants():
    return InstrumentConstants()
>>>>>>> a42b4811


def get_reflectometry_value(value_name):
    """
    :param value_name: name of the value
    :return: value for the value_name stored in the pv on the REFL server
    :raises IOError: if PV does not exist
    """
    pv_name = "REFL_01:CONST:{}".format(value_name)
    value = g.get_pv(pv_name, is_local=True)  # TODO: Need some kind of try block here
    # except UnableToConnectToPVException:?? This may actually return None - really not sure

    # print(pv_name, value, type(value))
    if value == "":  # or whatever gets returned from the above exception
        return None
    elif isinstance(value, str):
        try:
            # this will try and convert from str to dict/list
            value = literal_eval(value)
            return value
        except ValueError:
            # probably OK, just return the original string
            return value
        except SyntaxError:
            # Not ok, raise here, a list has probably not been finished with a ] or similar
            raise Exception(f"Constant {value_name} cannot be parsed, evaluating {value} threw an exception")
    else:
        return value<|MERGE_RESOLUTION|>--- conflicted
+++ resolved
@@ -1,16 +1,8 @@
 """
 Instrument specific constants
 """
-<<<<<<< HEAD
-try:
-    # pylint: disable=import-error
-    from genie_python import genie as g
-except ImportError:
-    from mocks import g
-=======
 from ast import literal_eval
 from dataclasses import dataclass, field
->>>>>>> a42b4811
 
 try:
     # pylint: disable=import-error
@@ -18,33 +10,6 @@
 except ImportError:
     from .mocks import g
 
-<<<<<<< HEAD
-class InstrumentConstant(object):
-    """
-    Set of constants for a given instrument
-    """
-    def __init__(self, s1s2, s2sa, max_theta, sm_sa, incoming_beam_angle, s3max=None, has_height2=True):
-        """
-        Instrument constants
-        Args:
-            s1s2: distance from s1 to s2
-            s2sa: distance from s2 to sample
-            max_theta: maximum allowed theta
-            s4max: slit 4 maximum vertical gap
-            sm_sa: distance from super mirror to sample
-            incoming_beam_angle: the incoming beam angle used to make the sample level
-            s3max: slit 3 maximum vertical gap
-            has_height2: has a height2 stage so height 2 tracks but height doesn't
-        """
-        self.s1s2 = s1s2
-        self.s2sa = s2sa
-        self.max_theta = max_theta
-        self.sm_sa = sm_sa
-        self.s3max = s4max if s3max is None else s3max
-        self.has_height2 = has_height2
-        self.incoming_beam_angle = incoming_beam_angle
-=======
->>>>>>> a42b4811
 
 @dataclass
 class InstrumentConstants:
@@ -69,41 +34,9 @@
     TRANSM_FIN_Z_OFF_M: float = field(default_factory=lambda: get_reflectometry_value("TRANSM_FIN_Z_OFF_M"))
     periods: int = field(default_factory=lambda: get_reflectometry_value("PERIODS"))
 
-<<<<<<< HEAD
-def get_instrument_constants():
-    """
-    Returns: constants for the current instrument from PVs defined in the refl server
-    """
-    try:
-        s1_z = get_reflectometry_value("S1_Z")
-        s2_z = get_reflectometry_value("S2_Z")
-        sm_z = get_reflectometry_value("SM2_Z") # set to SM2_Z for now, needs updating to include both.
-        sample_z = get_reflectometry_value("SAMPLE_Z")
-        s3_z = get_reflectometry_value("S3_Z")
-        # s4_z = get_reflectometry_value("S4_Z")
-        #pd_z = get_reflectometry_value("PD_Z")
-        s3_max = get_reflectometry_value("S3_MAX")
-        # s4_max = get_reflectometry_value("S4_MAX")
-        max_theta = get_reflectometry_value("MAX_THETA")
-        natural_angle = get_reflectometry_value("NATURAL_ANGLE")
-        has_height2 = get_reflectometry_value("HAS_HEIGHT2") == "YES"
-
-        return InstrumentConstant(
-            s1s2=s2_z - s1_z,
-            s2sa=sample_z - s2_z,
-            max_theta=max_theta,  # usual maximum angle
-            #s4max=s4_max,  # max s4_vg at max Theta
-            s3max=s3_max,  # max s4_vg at max Theta
-            sm_sa=sample_z - sm_z,
-            incoming_beam_angle=natural_angle,
-            has_height2=has_height2)
-    except Exception as e:
-        raise ValueError("No instrument value pvs to calculated requested result: {}".format(e))
-=======
 
 def get_instrument_constants():
     return InstrumentConstants()
->>>>>>> a42b4811
 
 
 def get_reflectometry_value(value_name):
