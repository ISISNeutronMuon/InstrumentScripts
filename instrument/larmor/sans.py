--- conflicted
+++ resolved
@@ -21,17 +21,11 @@
 
     step = 100.0
     lrange = "0.9-13.25"
-<<<<<<< HEAD
-    # change the default for Edler June 2019
-    #lrange = "0.65-12.95"
-    
-=======
     _PV_BASE = "IN:LARMOR:"
 
     # change the default for Edler June 2019
     # lrange = "0.65-12.95"
 
->>>>>>> 15670563
     @property
     def TIMINGS(self):
         if self._dae_mode == "sesans":
