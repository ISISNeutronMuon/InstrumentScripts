"""This is the instrument implementation for the Larmor beamline."""
from logging import info
from technique.sans.instrument import ScanningInstrument
from technique.sans.genie import gen
from technique.sans.util import dae_setter
from general.scans.util import local_wrapper
from .util import flipper1
import datetime as dt
#import dateparser as dp

def sleep(seconds):
    """Override the sleep function to use genie.

    We need this override to ensure that simularted runs are forced to
    wait for real sleeps."""
    return gen.waitfor(seconds=seconds)


class Larmor(ScanningInstrument):  # pylint: disable=too-many-public-methods
    """This class handles the Larmor beamline, it is an extension
    of the Scanning instrument class.
    """

    _step = 100.0
    _lrange = "0.9-13.25"
    # change the default for Edler June 2019
<<<<<<< HEAD
    #lrange = "0.65-12.95"
=======
    # _lrange = "0.65-12.95"
>>>>>>> 82499be4

    @property
    def TIMINGS(self):
        if self._dae_mode == "sesans":
            return self._TIMINGS + ["u", "d"]
        return self._TIMINGS

    def get_lrange(self):
        """Return the current wavelength range"""
        return self._lrange

    def set_lrange(self, lrange):
        """Set the current wavelength range"""
        self._dae_mode = ""
        self._lrange = lrange

    def get_tof_step(self):
        """Get the current TOF step for the tcb"""
        return self._step

    def set_tof_step(self, step):
        """Set the current TOF step for the tcb"""
        self._dae_mode = ""
<<<<<<< HEAD
        self.step = step

    def _generic_scan(  # pylint: disable=dangerous-default-value
            self,
            detector=r"C:\Instrument\Settings\config\NDXLARMOR\configurations\tables\detector.dat",
            spectra=r"C:\Instrument\Settings\config\NDXLARMOR\configurations\tables\spectra_1To1.dat",
            wiring=r"C:\Instrument\Settings\config\NDXLARMOR\configurations\tables\wiring_dae3.dat",
            tcbs=[]):
        ScanningInstrument._generic_scan(self, detector, spectra, wiring, tcbs)
=======
        self._step = step
>>>>>>> 82499be4

    @staticmethod
    def _set_choppers(lrange):
        # now set the chopper phasing to the defaults
        # T0 phase checked for November 2015 cycle
        # Running at 5Hz and centering the dip from the T0 at 50ms by
        # setting phase to 48.4ms does not stop the fast flash
        # Setting the T0 phase to 0 (50ms) does
        if lrange == "0.9-13.25":
            gen.cset(T0Phase=0)
            gen.cset(TargetDiskPhase=2750)
            gen.cset(InstrumentDiskPhase=2450)
        elif lrange == "0.65-12.95":
            gen.cset(TargetDiskPhase=1900)
            gen.cset(InstrumentDiskPhase=1600)
        else:
            raise ValueError(
                "The only known lranges for the chopper "
                "are '0.9-13.25' and '0.65-12.95'")

    def _generic_scan(self, detector="detector.dat", spectra="spectra_1To1.dat", wiring="wiring_dae3.dat", tcbs=None):
        # Explicitly check and then set to empty list to avoid UB.
        if tcbs is None:
            tcbs = []
        ScanningInstrument._generic_scan(self, detector, spectra, wiring, tcbs)

    @dae_setter("SCAN", "scan")
    def setup_dae_scanning(self):
        self._generic_scan(
<<<<<<< HEAD
            spectra=r"C:\Instrument\Settings\config\NDXLARMOR\configurations\tables\spectra_scanning_80.dat",
=======
            spectra="spectra_scanning_80.dat",
>>>>>>> 82499be4
            tcbs=[{"low": 5.0, "high": 100000.0, "step": 100.0,
                   "trange": 1, "log": 0}])

    @dae_setter("SCAN", "scan")
    def setup_dae_scanning12(self):
        """Set the wiring tables for performing a scan where the entire main
detector is contained in only two channels."""
        self._generic_scan(
<<<<<<< HEAD
            spectra=r"C:\Instrument\Settings\config\NDXLARMOR\configurations\tables\spectra_scanning_12.dat",
=======
            spectra="spectra_scanning_12.dat",
>>>>>>> 82499be4
            tcbs=[{"low": 5.0, "high": 100000.0, "step": 100.0,
                   "trange": 1, "log": 0}])

    @dae_setter("SCAN", "scan")
<<<<<<< HEAD
    def setup_dae_scanningAlanis(self):  # pylint: disable=no-self-use
        """Set the wiring tables for performing a scan where the entire main
            detector is contained in channel 11 and the Alanis Detector is in channel 12."""
        self._generic_scan(
            spectra=r"C:\Instrument\Settings\config\NDXLARMOR\configurations\tables\spectra_scanning_Alanis.dat",
=======
    def setup_dae_scanningAlanis(self):
        """Set the wiring tables for performing a scan where the entire main
            detector is contained in channel 11 and the Alanis Detector is in channel 12."""
        self._generic_scan(
            spectra="spectra_scanning_Alanis.dat",
>>>>>>> 82499be4
            tcbs=[{"low": 5.0, "high": 100000.0, "step": 100.0,
                   "trange": 1, "log": 0}])

    @dae_setter("SCAN", "scan")
<<<<<<< HEAD
    def setup_dae_scanning11(self):  # pylint: disable=no-self-use
        """Set the wiring tables for performing a scan where the entire main
        detector is contained in only one channel now we are using dae 3."""
        self._generic_scan(
            spectra=r"C:\Instrument\Settings\config\NDXLARMOR\configurations\tables\spectra_scanning_11.dat",
            tcbs=[{"low": 5.0, "high": 100000.0, "step": 100.0,
                   "trange": 1, "log": 0}])
                   
    @dae_setter("SCAN", "scan")
    def setup_dae_echoscan(self):  # pylint: disable=no-self-use
=======
    def setup_dae_scanning11(self):
        """Set the wiring tables for performing a scan where the entire main
        detector is contained in only one channel now we are using dae 3."""
        self._generic_scan(
            spectra="spectra_scanning_11.dat",
            tcbs=[{"low": 5.0, "high": 100000.0, "step": 100.0,
                   "trange": 1, "log": 0}])

    @dae_setter("SCAN", "scan")
    def setup_dae_echoscan(self):
>>>>>>> 82499be4
        """Set the wiring tables for performing a spin echo tuning scan.  This
involves only having two spectra covering the entire main detecor."""
        self.setup_dae_scanning12()

    @dae_setter("SCAN", "scan")
    def setup_dae_nr(self):
        self._generic_scan(
<<<<<<< HEAD
            spectra=r"C:\Instrument\Settings\config\NDXLARMOR\configurations\tables\spectra_nrscanning.dat",
=======
            spectra="spectra_nrscanning.dat",
>>>>>>> 82499be4
            tcbs=[{"low": 5.0, "high": 100000.0, "step": 100.0,
                   "trange": 1, "log": 0}])

    @dae_setter("SCAN", "scan")
    def setup_dae_nrscanning(self):
        self._generic_scan(
            spectra=r"U:\Users\Masks\spectra_scanning_auto.dat",
            tcbs=[{"low": 5.0, "high": 100000.0, "step": 100.0,
                   "trange": 1, "log": 0}])

    @dae_setter("SANS", "sans")
    def setup_dae_event(self):
        # Normal event mode with full detector binning
        self._generic_scan(
<<<<<<< HEAD
            wiring=r"C:\Instrument\Settings\config\NDXLARMOR\configurations\tables\wiring_dae3_event.dat",
            tcbs=[{"low": 5.0, "high": 100000.0, "step": self.step,
=======
            wiring="wiring_dae3_event.dat",
            tcbs=[{"low": 5.0, "high": 100000.0, "step": self._step,
>>>>>>> 82499be4
                   "trange": 1, "log": 0},
                  {"low": 0.0, "high": 0.0, "step": 0.0,
                   "trange": 2, "log": 0},
                  {"low": 5.0, "high": 100000.0, "step": 2.0, "trange": 1,
                   "log": 0, "regime": 2}])
<<<<<<< HEAD
            #Below is for MIEZE SANS
            # tcbs=[{"low": 5.0, "high": 100000.0, "step": self.step,
                   # "trange": 1, "log": 0},
                  # {"low": 0.0, "high": 0.0, "step": 0.0,
                   # "trange": 2, "log": 0},
                  # {"low": 22222.0, "high": 86222.0, "step": 1.0, "trange": 1,
                   # "log": 0, "regime": 2}])
        self._set_choppers(self.lrange)
=======
        self._set_choppers(self._lrange)
>>>>>>> 82499be4

    @dae_setter("SANS", "sans")
    def setup_dae_event_fastsave(self):
        """Event mode with reduced detector histogram binning to decrease
        filesize."""
        # Event mode with reduced detector histogram binning to
        # decrease filesize
        # This currently breaks mantid nexus read
        self._generic_scan(
<<<<<<< HEAD
            wiring=r"C:\Instrument\Settings\config\NDXLARMOR\configurations\tables\wiring_event_fastsave.dat",
=======
            wiring="wiring_event_fastsave.dat",
>>>>>>> 82499be4
            # change to log binning to reduce number of detector bins
            # by a factor of 10 to decrease write time
            tcbs=[{"low": 5.0, "high": 100000.0, "step": 0.1,
                   "trange": 1, "log": 1},
                  {"low": 0.0, "high": 0.0, "step": 0.0,
                   "trange": 2, "log": 0},
                  {"low": 5.0, "high": 100000.0, "step": 2.0, "trange": 1,
                   "log": 0, "regime": 2},
                  # 3rd time regime for monitors to allow flexible
                  # binning of detector to reduce file size and
                  # decrease file write time
                  {"low": 5.0, "high": 100000.0, "step": self._step,
                   "trange": 1, "log": 0, "regime": 3},
                  {"low": 0.0, "high": 0.0, "step": 0.0, "trange": 2,
                   "log": 0, "regime": 3}])
        self._set_choppers(self._lrange)

    @dae_setter("SANS", "sans")
    def setup_dae_histogram(self):
        #gen.change_sync('isis')
        self._generic_scan(
            tcbs=[{"low": 5.0, "high": 100000.0, "step": 100.0,
                   "trange": 1, "log": 0},
                  {"low": 0.0, "high": 0.0, "step": 0.0,
                   "trange": 2, "log": 0}])
        self._set_choppers(self._lrange)

    @dae_setter("TRANS", "transmission")
    def setup_dae_transmission(self):
<<<<<<< HEAD
        self.send_pv("PARS:SAMPLE:MEAS:TYPE", "transmission")
        #gen.change_sync('isis')
        self._generic_scan(
            r"C:\Instrument\Settings\config\NDXLARMOR\configurations\tables\detector_monitors_only.dat",
            r"C:\Instrument\Settings\config\NDXLARMOR\configurations\tables\spectra_monitors_only.dat",
            r"C:\Instrument\Settings\config\NDXLARMOR\configurations\tables\wiring_dae3_monitors_only.dat",
=======
        gen.change_sync('isis')
        self._generic_scan(
            "detector_monitors_only.dat",
            "spectra_monitors_only.dat",
            "wiring_dae3_monitors_only.dat",
>>>>>>> 82499be4
            [{"low": 5.0, "high": 100000.0, "step": 100.0,
              "trange": 1, "log": 0},
             {"low": 0.0, "high": 0.0, "step": 0.0,
              "trange": 2, "log": 0}])
        self._set_choppers(self._lrange)

    @dae_setter("TRANS", "transmission")
    def setup_dae_monotest(self):
        """Setup with a mono test?"""
        self._generic_scan(
            tcbs=[{"low": 5.0, "high": 100000.0, "step": 100.0,
                   "trange": 1, "log": 0},
                  {"low": 0.0, "high": 0.0, "step": 0.0,
                   "trange": 2, "log": 0}])
        gen.cset(T0Phase=0)
        self.send_pv("MK3CHOPR_01: CH2: DIR: SP", "CW")
        gen.cset(TargetDiskPhase=8200)
        self.send_pv("MK3CHOPR_01: CH3: DIR: SP", "CCW")
        gen.cset(InstrumentDiskPhase=77650)

    @dae_setter("SANS", "sans")
    def setup_dae_tshift(self, tlowdet=5.0, thighdet=100000.0, tlowmon=5.0,
                         thighmon=100000.0):
        """Allow m1 to count as normal but to shift the rest of the detectors
        in order to allow counting over the frame.

        """
        self._generic_scan(
<<<<<<< HEAD
            wiring=r"C:\Instrument\Settings\config\NDXLARMOR\configurations\tables\wiring_tshift.dat",
=======
            wiring="wiring_tshift.dat",
>>>>>>> 82499be4
            tcbs=[{"low": tlowdet, "high": thighdet, "step": 100.0,
                   "trange": 1, "log": 0},
                  {"low": 0.0, "high": 0.0, "step": 0.0,
                   "trange": 2, "log": 0},
                  {"low": tlowmon, "high": thighmon, "step": 20.0, "trange": 1,
                   "log": 0, "regime": 3}])

    @dae_setter("SANS", "sans")
    def setup_dae_diffraction(self):
        """Set the wiring tables for a diffraction measurement"""
        self._generic_scan(
            tcbs=[{"low": 5.0, "high": 100000.0, "step": 0.01,
                   "trange": 1, "log": 1},
                  {"low": 0.0, "high": 0.0, "step": 0.0,
                   "trange": 2, "log": 0}])

    @dae_setter("SANS", "sans")
    def setup_dae_polarised(self):
        """Set the wiring tables for a polarisation measurement."""
        self._generic_scan(
            tcbs=[{"low": 5.0, "high": 100000.0, "step": 100.0, "trange": 1},
                  {"low": 0.0, "high": 0.0, "step": 0.0,
                   "trange": 2, "log": 0}])

    @dae_setter("SANS", "sans")
    def setup_dae_bsalignment(self):
        self._generic_scan(
            tcbs=[{"low": 1000.0, "high": 100000.0, "step": 99000.0,
                   "trange": 1, "log": 0},
                  {"low": 0.0, "high": 0.0, "step": 0.0,
                   "trange": 2, "log": 0}])

    @dae_setter("TRANS", "transmission")
    def setup_dae_monitorsonly(self):
        """Set the wiring tables to record only the monitors."""
        self._generic_scan(
<<<<<<< HEAD
            spectra=r"C:\Instrument\Settings\config\NDXLARMOR\configurations\tables\spectra_phase1.dat",
=======
            spectra="spectra_phase1.dat",
>>>>>>> 82499be4
            tcbs=[{"low": 5.0, "high": 100000.0, "step": 20.0,
                   "trange": 1, "log": 0},
                  {"low": 0.0, "high": 0.0, "step": 0.0,
                   "trange": 2, "log": 0}])

    @dae_setter("SANS", "sans")
    def setup_dae_resonantimaging(self):
        """Set the wiring table for resonant imaging"""
        self._generic_scan(
<<<<<<< HEAD
            r"C:\Instrument\Settings\config\NDXLARMOR\configurations\tables\detector_monitors_only.dat",
            r"C:\Instrument\Settings\config\NDXLARMOR\configurations\tables\spectra_monitors_only.dat",
            r"C:\Instrument\Settings\config\NDXLARMOR\configurations\tables\wiring_monitors_only.dat",
=======
            "detector_monitors_only.dat",
            "spectra_monitors_only.dat",
            "wiring_monitors_only.dat",
>>>>>>> 82499be4
            [{"low": 5.0, "high": 1500.0, "step": 0.256,
              "trange": 1, "log": 0},
             {"low": 1500.0, "high": 100000.0, "step": 100.0,
              "trange": 2, "log": 0}])

    @staticmethod
    @dae_setter("SANS", "sans")
    def setup_dae_resonantimaging_choppers():
        """Set the wiring thable for resonant imaging choppers"""
        info("Setting Chopper phases")
        gen.cset(T0Phase=49200)
        gen.cset(TargetDiskPhase=0)
        gen.cset(InstrumentDiskPhase=0)

    @dae_setter("SANS", "sans")
    def setup_dae_4periods(self):
        """Setup the instrument with four periods."""
        self._generic_scan(
<<<<<<< HEAD
            r"C:\Instrument\Settings\config\NDXLARMOR\configurations\tables\detector.dat",
            r"C:\Instrument\Settings\config\NDXLARMOR\configurations\tables\spectra_4To1.dat",
            r"C:\Instrument\Settings\config\NDXLARMOR\configurations\tables\wiring.dat",
=======
            "detector.dat",
            "spectra_4To1.dat",
            "wiring.dat",
>>>>>>> 82499be4
            [{"low": 5.0, "high": 100000.0, "step": 100.0,
              "trange": 1, "log": 0},
             {"low": 0.0, "high": 0.0, "step": 0.0, "trange": 2, "log": 0}])

    @dae_setter("SESANS", "sesans")
    def setup_dae_sesans(self):
        """Setup the instrument for SESANS measurements."""
<<<<<<< HEAD
        #self.setup_dae_event()
        self.setup_dae_alanis()
=======
        # self.setup_dae_event()
        self.setup_dae_alanis()


>>>>>>> 82499be4

    @staticmethod
    def _begin_sesans():
        """Initialise a SESANS run"""
        gen.change(nperiods=2)
        gen.begin(paused=1)

    @staticmethod
    def _waitfor_sesans(up_state_frames=600, down_state_frames=600, **kwargs):
        """Perform a SESANS run"""
        if "uamps" in kwargs:
            get_total = gen.get_uamps
            key = "uamps"
        elif "seconds" in kwargs:
            get_total = gen.get_uamps
            key = "seconds"
        else:
            get_total = gen.get_frames
            key = "frames"
        gfrm = gen.get_frames()
        gtotal = get_total()

        if key == "seconds":
            gtotal=gen.get_pv("IN:LARMOR:DAE:RUNDURATION")
<<<<<<< HEAD
            u=u/10
            d=d/10
            
=======
            up_state_frames=up_state_frames/10
            down_state_frames=down_state_frames/10

>>>>>>> 82499be4
        while gtotal < kwargs[key]:
            gen.change(period=1)
            info("Flipper On")
            flipper1(1)
            if key == "seconds":
                gen.resume()
                ttime=gen.get_pv("IN:LARMOR:DAE:RUNDURATION")
<<<<<<< HEAD
                gen.waitfor(seconds=(gtotal+u)-ttime)
=======
                gen.waitfor(seconds=(gtotal+up_state_frames)-ttime)
>>>>>>> 82499be4
                gen.pause()
            else:
                gfrm = gen.get_frames()
                gen.resume()
<<<<<<< HEAD
                gen.waitfor(frames=gfrm + u)
=======
                gen.waitfor(frames=gfrm + up_state_frames)
>>>>>>> 82499be4
                gen.pause()

            gen.change(period=2)
            info("Flipper Off")
            flipper1(0)
            if key == "seconds":
                gen.resume()
                ttime=gen.get_pv("IN:LARMOR:DAE:RUNDURATION")
<<<<<<< HEAD
                gen.waitfor(seconds=(gtotal+u+d)-ttime)
=======
                gen.waitfor(seconds=(gtotal+up_state_frames+down_state_frames)-ttime)
>>>>>>> 82499be4
                gen.pause()
                gtotal=gen.get_pv("IN:LARMOR:DAE:RUNDURATION")
            else:
                gfrm = gen.get_frames()
                gen.resume()
<<<<<<< HEAD
                gen.waitfor(frames=gfrm + d)
=======
                gen.waitfor(frames=gfrm + down_state_frames)
>>>>>>> 82499be4
                gen.pause()
                gtotal = get_total()

    @dae_setter("SEMSANS", "semsans")
    def setup_dae_alanis(self):
        """Setup the instrument for using the Alanis fibre detector"""
        self._generic_scan(
<<<<<<< HEAD
            r"C:\Instrument\Settings\config\NDXLARMOR\configurations\tables\Alanis_Detector.dat",
            r"C:\Instrument\Settings\config\NDXLARMOR\configurations\tables\Alanis_Spectra.dat",
            r"C:\Instrument\Settings\config\NDXLARMOR\configurations\tables\Alanis_Wiring_dae3.dat",
            [{"low": 5.0, "high": 100000.0, "step": self.step,
=======
            "Alanis_Detector.dat",
            "Alanis_Spectra.dat",
            "Alanis_Wiring_dae3.dat",
            [{"low": 5.0, "high": 100000.0, "step": self._step,
>>>>>>> 82499be4
              "trange": 1, "log": 0},
             {"low": 0.0, "high": 0.0, "step": 0.0,
              "trange": 2, "log": 0},
             {"low": 5.0, "high": 100000.0, "step": 2.0, "trange": 1,
              "log": 0, "regime": 2}])

    @dae_setter("SEMSANS", "semsans")
    def setup_dae_semsans(self):
        """Setup the instrument for polarised SEMSANS on the fibre detector"""
        self._generic_scan(
<<<<<<< HEAD
            r"C:\Instrument\Settings\config\NDXLARMOR\configurations\tables\Alanis_Detector.dat",
            r"C:\Instrument\Settings\config\NDXLARMOR\configurations\tables\Alanis_Spectra.dat",
            r"C:\Instrument\Settings\config\NDXLARMOR\configurations\tables\Alanis_Wiring_dae3.dat",
            [{"low": 5.0, "high": 100000.0, "step": self.step,
=======
            "Alanis_Detector.dat",
            "Alanis_Spectra.dat",
            "Alanis_Wiring_dae3.dat",
            [{"low": 5.0, "high": 100000.0, "step": self._step,
>>>>>>> 82499be4
              "trange": 1, "log": 0},
             {"low": 0.0, "high": 0.0, "step": 0.0,
              "trange": 2, "log": 0},
             {"low": 5.0, "high": 100000.0, "step": 2.0, "trange": 1,
              "log": 0, "regime": 2}])

    @staticmethod
    def _begin_semsans():
        """Initialise a SEMSANS run"""
        Larmor._begin_sesans()

    @staticmethod
    def _waitfor_semsans(up_state_frames=600, down_state_frames=600, **kwargs):
        """Perform a SESANS run"""
        Larmor._waitfor_sesans(up_state_frames, down_state_frames, **kwargs)

    @staticmethod
    def set_aperture(size):
        if size.upper() == "SMALL":
            pass
        elif size.upper() == "MEDIUM":
            gen.cset(a1hgap=20.0, a1vgap=20.0, s1hgap=14.0, s1vgap=14.0)
        elif size.upper() == "LARGE":
            pass
        else:
            info("Aperture unchanged")


    def _configure_sans_custom(self):
        # move the transmission monitor out
        gen.cset(m4trans=200.0)

    def _configure_trans_custom(self):
        # move the transmission monitor in
        gen.cset(m4trans=0.0)

    def _detector_is_on(self):
        """Is the detector currently on?"""
<<<<<<< HEAD
        voltage_status = all([
            self.ask_pv(
                "CAEN:hv0:0:{}:status".format(x)).lower() == "on"
            for x in [8, 9, 10, 11]])
        return voltage_status
=======
        return all(self.get_pv(f"CAEN:hv0:0:{x}:status").lower() == "on" for x in range(8, 12))
>>>>>>> 82499be4

    def _detector_turn_on(self, delay=True):
        for i in range(8, 12):
            self.send_pv(f"CAEN:hv0:0:{i}:pwonoff", "On")

        if delay:
            info("Waiting For Detector To Power Up (180s)")
            sleep(180)

    def _detector_turn_off(self, delay=True):
        for i in range(8, 12):
            self.send_pv(f"CAEN:hv0:0:{i}:pwonoff", "Off")

        if delay:
            info("Waiting For Detector To Power Down (60s)")
            sleep(60)

    @staticmethod
    def frame_overload_mirror_in():
        """Put the frame overload mirror into the beam."""
        # gen.cset(pol_trans=0, pol_arc=-1.6)
        # Convert to angle instead of mm
        gen.cset(pol_trans=0, pol_arc=-0.084)

    @staticmethod
    def short_polariser_in():
        """Put the short polariser for long wavelength into the beam."""
        # gen.cset(pol_trans=-100, pol_arc=-1.3)
        # Convert to angle instead of mm
        gen.cset(pol_trans=-100, pol_arc=-0.069)

    @staticmethod
    def long_polariser_in():
        """Put the long polariser for short wavelengths into the beam."""
        # gen.cset(pol_trans=100, pol_arc=-1.3)
        # Convert to angle instead of mm
        gen.cset(pol_trans=100, pol_arc=-0.069)

    @staticmethod
    def beam_stop_in_out(stop_in=True):
        """Move the Beam Stop in and out of the beam.

        Parameters
        ----------
        stop_in : bool
          Whether to move the beam stop in or out
        """
        # move beam stop in or out. The default is to move in
        if stop_in:
            gen.cset(BSY=88.5, BSZ=353.0)
        else:
            gen.cset(BSY=200.0, BSZ=0.0)

    def _generic_home_slit(self, slit):
        # home north and west
        self.send_pv(slit + "JN:MTR.HOMR", 1)
        self.send_pv(slit + "JW:MTR.HOMR", 1)
        gen.waitfor_move()
        self.send_pv(slit + "JN:MTR.VAL", "20")
        self.send_pv(slit + "JW:MTR.VAL", "20")
        # home south and east
        self.send_pv(slit + "JS:MTR.HOMR", 1)
        self.send_pv(slit + "JE:MTR.HOMR", 1)
        gen.waitfor_move()
        self.send_pv(slit + "JS:MTR.VAL", "20")
        self.send_pv(slit + "JE:MTR.VAL", "20")
        gen.waitfor_move()

    def home_coarse_jaws(self):
        """Rehome coarse jaws."""
        info("Homing Coarse Jaws")
        gen.cset(cjhgap=40, cjvgap=40)
        gen.waitfor_move()
        self._generic_home_slit("MOT:JAWS1:")

    def home_a1(self):
        """Rehome aperture 1."""
        info("Homing a1")
        gen.cset(a1hgap=40, a1vgap=40)
        self._generic_home_slit("MOT:JAWS2:")
        gen.waitfor_move()

    def home_s1(self):
        """Rehome slit1."""
        info("Homing s1")
        gen.cset(s1hgap=40, s1vgap=40)
        gen.waitfor_move()
        self._generic_home_slit("MOT:JAWS3:")

    @staticmethod
    def home_s2():
        """Rehome slit2. This is currently a no-op."""
        info("Homing s2. Not implemented.")

    def move_bench(self, angle=0.0, delaydet=True):
        """Safely move the downstream arm"""
        info("Turning Detector Off")
        self.detector_on(False, delay=delaydet)
        self.rotate_bench(angle)
        # turn the detector back on
        info("Turning Detector Back on")
        self.detector_on(True, delay=delaydet)

    def rotate_bench(self, angle=0.0):
        """Move the downstream arm"""
        if self.detector_on():
            info("The detector is not turned off")
            info("Not attempting Move")
            return
        info("The detector is off")

        if angle >= -0.5:
            gen.cset(benchlift=1)
            info("Lifting Bench (20s)")
            sleep(20)

            if self.ask_pv("BENCH: STATUS") == 1:
                info("Rotating Bench")
                gen.cset(bench_rot=angle)
                gen.waitfor_move()
                info("Lowering Bench (20s)")
                gen.cset(benchlift=0)
                sleep(20)
            else:
                info("Bench failed to lift")
                info("Move not attempted")

    def setup_pi_rotation(self):
        """Initialise the pi flipper."""
        script = ["*IDN?", "ERR?", "SVO 1 1", "RON 1 1",
                  "VEL 1 180", "ACC 1 90", "DEC 1 90"]
        self.send_pv("SDTEST_01: P2: COMM", script[0])
        for line in script[1:]:
            sleep(1)
            self.send_pv("SDTEST_01: P2: COMM", line)

    def home_pi_rotation(self):
        """Calibrate the pi flipper."""
        self.send_pv("SDTEST_01: P2: COMM", "FRF 1")


obj = Larmor()
for method in obj.method_iterator():
    locals()[method] = local_wrapper(obj, method)<|MERGE_RESOLUTION|>--- conflicted
+++ resolved
@@ -24,11 +24,7 @@
     _step = 100.0
     _lrange = "0.9-13.25"
     # change the default for Edler June 2019
-<<<<<<< HEAD
-    #lrange = "0.65-12.95"
-=======
     # _lrange = "0.65-12.95"
->>>>>>> 82499be4
 
     @property
     def TIMINGS(self):
@@ -52,8 +48,7 @@
     def set_tof_step(self, step):
         """Set the current TOF step for the tcb"""
         self._dae_mode = ""
-<<<<<<< HEAD
-        self.step = step
+        self._step = step
 
     def _generic_scan(  # pylint: disable=dangerous-default-value
             self,
@@ -62,9 +57,6 @@
             wiring=r"C:\Instrument\Settings\config\NDXLARMOR\configurations\tables\wiring_dae3.dat",
             tcbs=[]):
         ScanningInstrument._generic_scan(self, detector, spectra, wiring, tcbs)
-=======
-        self._step = step
->>>>>>> 82499be4
 
     @staticmethod
     def _set_choppers(lrange):
@@ -94,11 +86,7 @@
     @dae_setter("SCAN", "scan")
     def setup_dae_scanning(self):
         self._generic_scan(
-<<<<<<< HEAD
             spectra=r"C:\Instrument\Settings\config\NDXLARMOR\configurations\tables\spectra_scanning_80.dat",
-=======
-            spectra="spectra_scanning_80.dat",
->>>>>>> 82499be4
             tcbs=[{"low": 5.0, "high": 100000.0, "step": 100.0,
                    "trange": 1, "log": 0}])
 
@@ -107,33 +95,20 @@
         """Set the wiring tables for performing a scan where the entire main
 detector is contained in only two channels."""
         self._generic_scan(
-<<<<<<< HEAD
             spectra=r"C:\Instrument\Settings\config\NDXLARMOR\configurations\tables\spectra_scanning_12.dat",
-=======
-            spectra="spectra_scanning_12.dat",
->>>>>>> 82499be4
             tcbs=[{"low": 5.0, "high": 100000.0, "step": 100.0,
                    "trange": 1, "log": 0}])
 
     @dae_setter("SCAN", "scan")
-<<<<<<< HEAD
     def setup_dae_scanningAlanis(self):  # pylint: disable=no-self-use
         """Set the wiring tables for performing a scan where the entire main
             detector is contained in channel 11 and the Alanis Detector is in channel 12."""
         self._generic_scan(
             spectra=r"C:\Instrument\Settings\config\NDXLARMOR\configurations\tables\spectra_scanning_Alanis.dat",
-=======
-    def setup_dae_scanningAlanis(self):
-        """Set the wiring tables for performing a scan where the entire main
-            detector is contained in channel 11 and the Alanis Detector is in channel 12."""
-        self._generic_scan(
-            spectra="spectra_scanning_Alanis.dat",
->>>>>>> 82499be4
             tcbs=[{"low": 5.0, "high": 100000.0, "step": 100.0,
                    "trange": 1, "log": 0}])
 
     @dae_setter("SCAN", "scan")
-<<<<<<< HEAD
     def setup_dae_scanning11(self):  # pylint: disable=no-self-use
         """Set the wiring tables for performing a scan where the entire main
         detector is contained in only one channel now we are using dae 3."""
@@ -144,18 +119,6 @@
                    
     @dae_setter("SCAN", "scan")
     def setup_dae_echoscan(self):  # pylint: disable=no-self-use
-=======
-    def setup_dae_scanning11(self):
-        """Set the wiring tables for performing a scan where the entire main
-        detector is contained in only one channel now we are using dae 3."""
-        self._generic_scan(
-            spectra="spectra_scanning_11.dat",
-            tcbs=[{"low": 5.0, "high": 100000.0, "step": 100.0,
-                   "trange": 1, "log": 0}])
-
-    @dae_setter("SCAN", "scan")
-    def setup_dae_echoscan(self):
->>>>>>> 82499be4
         """Set the wiring tables for performing a spin echo tuning scan.  This
 involves only having two spectra covering the entire main detecor."""
         self.setup_dae_scanning12()
@@ -163,11 +126,7 @@
     @dae_setter("SCAN", "scan")
     def setup_dae_nr(self):
         self._generic_scan(
-<<<<<<< HEAD
             spectra=r"C:\Instrument\Settings\config\NDXLARMOR\configurations\tables\spectra_nrscanning.dat",
-=======
-            spectra="spectra_nrscanning.dat",
->>>>>>> 82499be4
             tcbs=[{"low": 5.0, "high": 100000.0, "step": 100.0,
                    "trange": 1, "log": 0}])
 
@@ -182,19 +141,13 @@
     def setup_dae_event(self):
         # Normal event mode with full detector binning
         self._generic_scan(
-<<<<<<< HEAD
             wiring=r"C:\Instrument\Settings\config\NDXLARMOR\configurations\tables\wiring_dae3_event.dat",
             tcbs=[{"low": 5.0, "high": 100000.0, "step": self.step,
-=======
-            wiring="wiring_dae3_event.dat",
-            tcbs=[{"low": 5.0, "high": 100000.0, "step": self._step,
->>>>>>> 82499be4
                    "trange": 1, "log": 0},
                   {"low": 0.0, "high": 0.0, "step": 0.0,
                    "trange": 2, "log": 0},
                   {"low": 5.0, "high": 100000.0, "step": 2.0, "trange": 1,
                    "log": 0, "regime": 2}])
-<<<<<<< HEAD
             #Below is for MIEZE SANS
             # tcbs=[{"low": 5.0, "high": 100000.0, "step": self.step,
                    # "trange": 1, "log": 0},
@@ -203,9 +156,6 @@
                   # {"low": 22222.0, "high": 86222.0, "step": 1.0, "trange": 1,
                    # "log": 0, "regime": 2}])
         self._set_choppers(self.lrange)
-=======
-        self._set_choppers(self._lrange)
->>>>>>> 82499be4
 
     @dae_setter("SANS", "sans")
     def setup_dae_event_fastsave(self):
@@ -215,11 +165,7 @@
         # decrease filesize
         # This currently breaks mantid nexus read
         self._generic_scan(
-<<<<<<< HEAD
             wiring=r"C:\Instrument\Settings\config\NDXLARMOR\configurations\tables\wiring_event_fastsave.dat",
-=======
-            wiring="wiring_event_fastsave.dat",
->>>>>>> 82499be4
             # change to log binning to reduce number of detector bins
             # by a factor of 10 to decrease write time
             tcbs=[{"low": 5.0, "high": 100000.0, "step": 0.1,
@@ -249,20 +195,11 @@
 
     @dae_setter("TRANS", "transmission")
     def setup_dae_transmission(self):
-<<<<<<< HEAD
-        self.send_pv("PARS:SAMPLE:MEAS:TYPE", "transmission")
         #gen.change_sync('isis')
         self._generic_scan(
             r"C:\Instrument\Settings\config\NDXLARMOR\configurations\tables\detector_monitors_only.dat",
             r"C:\Instrument\Settings\config\NDXLARMOR\configurations\tables\spectra_monitors_only.dat",
             r"C:\Instrument\Settings\config\NDXLARMOR\configurations\tables\wiring_dae3_monitors_only.dat",
-=======
-        gen.change_sync('isis')
-        self._generic_scan(
-            "detector_monitors_only.dat",
-            "spectra_monitors_only.dat",
-            "wiring_dae3_monitors_only.dat",
->>>>>>> 82499be4
             [{"low": 5.0, "high": 100000.0, "step": 100.0,
               "trange": 1, "log": 0},
              {"low": 0.0, "high": 0.0, "step": 0.0,
@@ -291,11 +228,7 @@
 
         """
         self._generic_scan(
-<<<<<<< HEAD
             wiring=r"C:\Instrument\Settings\config\NDXLARMOR\configurations\tables\wiring_tshift.dat",
-=======
-            wiring="wiring_tshift.dat",
->>>>>>> 82499be4
             tcbs=[{"low": tlowdet, "high": thighdet, "step": 100.0,
                    "trange": 1, "log": 0},
                   {"low": 0.0, "high": 0.0, "step": 0.0,
@@ -332,11 +265,7 @@
     def setup_dae_monitorsonly(self):
         """Set the wiring tables to record only the monitors."""
         self._generic_scan(
-<<<<<<< HEAD
             spectra=r"C:\Instrument\Settings\config\NDXLARMOR\configurations\tables\spectra_phase1.dat",
-=======
-            spectra="spectra_phase1.dat",
->>>>>>> 82499be4
             tcbs=[{"low": 5.0, "high": 100000.0, "step": 20.0,
                    "trange": 1, "log": 0},
                   {"low": 0.0, "high": 0.0, "step": 0.0,
@@ -346,15 +275,9 @@
     def setup_dae_resonantimaging(self):
         """Set the wiring table for resonant imaging"""
         self._generic_scan(
-<<<<<<< HEAD
             r"C:\Instrument\Settings\config\NDXLARMOR\configurations\tables\detector_monitors_only.dat",
             r"C:\Instrument\Settings\config\NDXLARMOR\configurations\tables\spectra_monitors_only.dat",
             r"C:\Instrument\Settings\config\NDXLARMOR\configurations\tables\wiring_monitors_only.dat",
-=======
-            "detector_monitors_only.dat",
-            "spectra_monitors_only.dat",
-            "wiring_monitors_only.dat",
->>>>>>> 82499be4
             [{"low": 5.0, "high": 1500.0, "step": 0.256,
               "trange": 1, "log": 0},
              {"low": 1500.0, "high": 100000.0, "step": 100.0,
@@ -373,15 +296,9 @@
     def setup_dae_4periods(self):
         """Setup the instrument with four periods."""
         self._generic_scan(
-<<<<<<< HEAD
             r"C:\Instrument\Settings\config\NDXLARMOR\configurations\tables\detector.dat",
             r"C:\Instrument\Settings\config\NDXLARMOR\configurations\tables\spectra_4To1.dat",
             r"C:\Instrument\Settings\config\NDXLARMOR\configurations\tables\wiring.dat",
-=======
-            "detector.dat",
-            "spectra_4To1.dat",
-            "wiring.dat",
->>>>>>> 82499be4
             [{"low": 5.0, "high": 100000.0, "step": 100.0,
               "trange": 1, "log": 0},
              {"low": 0.0, "high": 0.0, "step": 0.0, "trange": 2, "log": 0}])
@@ -389,15 +306,10 @@
     @dae_setter("SESANS", "sesans")
     def setup_dae_sesans(self):
         """Setup the instrument for SESANS measurements."""
-<<<<<<< HEAD
         #self.setup_dae_event()
         self.setup_dae_alanis()
-=======
-        # self.setup_dae_event()
-        self.setup_dae_alanis()
-
-
->>>>>>> 82499be4
+
+
 
     @staticmethod
     def _begin_sesans():
@@ -422,15 +334,9 @@
 
         if key == "seconds":
             gtotal=gen.get_pv("IN:LARMOR:DAE:RUNDURATION")
-<<<<<<< HEAD
             u=u/10
             d=d/10
             
-=======
-            up_state_frames=up_state_frames/10
-            down_state_frames=down_state_frames/10
-
->>>>>>> 82499be4
         while gtotal < kwargs[key]:
             gen.change(period=1)
             info("Flipper On")
@@ -438,20 +344,12 @@
             if key == "seconds":
                 gen.resume()
                 ttime=gen.get_pv("IN:LARMOR:DAE:RUNDURATION")
-<<<<<<< HEAD
                 gen.waitfor(seconds=(gtotal+u)-ttime)
-=======
-                gen.waitfor(seconds=(gtotal+up_state_frames)-ttime)
->>>>>>> 82499be4
                 gen.pause()
             else:
                 gfrm = gen.get_frames()
                 gen.resume()
-<<<<<<< HEAD
                 gen.waitfor(frames=gfrm + u)
-=======
-                gen.waitfor(frames=gfrm + up_state_frames)
->>>>>>> 82499be4
                 gen.pause()
 
             gen.change(period=2)
@@ -460,21 +358,13 @@
             if key == "seconds":
                 gen.resume()
                 ttime=gen.get_pv("IN:LARMOR:DAE:RUNDURATION")
-<<<<<<< HEAD
                 gen.waitfor(seconds=(gtotal+u+d)-ttime)
-=======
-                gen.waitfor(seconds=(gtotal+up_state_frames+down_state_frames)-ttime)
->>>>>>> 82499be4
                 gen.pause()
                 gtotal=gen.get_pv("IN:LARMOR:DAE:RUNDURATION")
             else:
                 gfrm = gen.get_frames()
                 gen.resume()
-<<<<<<< HEAD
                 gen.waitfor(frames=gfrm + d)
-=======
-                gen.waitfor(frames=gfrm + down_state_frames)
->>>>>>> 82499be4
                 gen.pause()
                 gtotal = get_total()
 
@@ -482,17 +372,10 @@
     def setup_dae_alanis(self):
         """Setup the instrument for using the Alanis fibre detector"""
         self._generic_scan(
-<<<<<<< HEAD
             r"C:\Instrument\Settings\config\NDXLARMOR\configurations\tables\Alanis_Detector.dat",
             r"C:\Instrument\Settings\config\NDXLARMOR\configurations\tables\Alanis_Spectra.dat",
             r"C:\Instrument\Settings\config\NDXLARMOR\configurations\tables\Alanis_Wiring_dae3.dat",
             [{"low": 5.0, "high": 100000.0, "step": self.step,
-=======
-            "Alanis_Detector.dat",
-            "Alanis_Spectra.dat",
-            "Alanis_Wiring_dae3.dat",
-            [{"low": 5.0, "high": 100000.0, "step": self._step,
->>>>>>> 82499be4
               "trange": 1, "log": 0},
              {"low": 0.0, "high": 0.0, "step": 0.0,
               "trange": 2, "log": 0},
@@ -503,17 +386,10 @@
     def setup_dae_semsans(self):
         """Setup the instrument for polarised SEMSANS on the fibre detector"""
         self._generic_scan(
-<<<<<<< HEAD
             r"C:\Instrument\Settings\config\NDXLARMOR\configurations\tables\Alanis_Detector.dat",
             r"C:\Instrument\Settings\config\NDXLARMOR\configurations\tables\Alanis_Spectra.dat",
             r"C:\Instrument\Settings\config\NDXLARMOR\configurations\tables\Alanis_Wiring_dae3.dat",
             [{"low": 5.0, "high": 100000.0, "step": self.step,
-=======
-            "Alanis_Detector.dat",
-            "Alanis_Spectra.dat",
-            "Alanis_Wiring_dae3.dat",
-            [{"low": 5.0, "high": 100000.0, "step": self._step,
->>>>>>> 82499be4
               "trange": 1, "log": 0},
              {"low": 0.0, "high": 0.0, "step": 0.0,
               "trange": 2, "log": 0},
@@ -552,15 +428,11 @@
 
     def _detector_is_on(self):
         """Is the detector currently on?"""
-<<<<<<< HEAD
         voltage_status = all([
             self.ask_pv(
                 "CAEN:hv0:0:{}:status".format(x)).lower() == "on"
             for x in [8, 9, 10, 11]])
         return voltage_status
-=======
-        return all(self.get_pv(f"CAEN:hv0:0:{x}:status").lower() == "on" for x in range(8, 12))
->>>>>>> 82499be4
 
     def _detector_turn_on(self, delay=True):
         for i in range(8, 12):
