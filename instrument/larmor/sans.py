"""This is the instrument implementation for the Larmor beamline."""
from logging import info
from technique.sans.instrument import ScanningInstrument
from technique.sans.genie import gen
from technique.sans.util import dae_setter
from general.scans.util import local_wrapper
from .util import flipper1
import datetime as dt
#import dateparser as dp

def sleep(seconds):
    """Override the sleep function to use genie.

    We need this override to ensure that simularted runs are forced to
    wait for real sleeps."""
    return gen.waitfor(seconds=seconds)


class Larmor(ScanningInstrument):  # pylint: disable=too-many-public-methods
    """This class handles the Larmor beamline, it is an extension
    of the Scanning instrument class.
    """

    _step = 100.0
    _lrange = "0.9-13.25"
    # change the default for Edler June 2019
    # _lrange = "0.65-12.95"
    # change for 13-26 AA
    # _lrange = "13-26"

    @property
    def TIMINGS(self):
        if self._dae_mode == "polsans":
            return self._TIMINGS + ["u", "d"]
        return self._TIMINGS

    def get_lrange(self):
        """Return the current wavelength range"""
        return self._lrange

    def set_lrange(self, lrange):
        """Set the current wavelength range"""
        self._dae_mode = ""
        self._lrange = lrange

    def get_tof_step(self):
        """Get the current TOF step for the tcb"""
        return self._step

    def set_tof_step(self, step):
        """Set the current TOF step for the tcb"""
        self._dae_mode = ""
        self._step = step

    def _generic_scan(  # pylint: disable=dangerous-default-value
            self,
            detector=r"C:\Instrument\Settings\config\NDXLARMOR\configurations\tables\detector.dat",
            spectra=r"C:\Instrument\Settings\config\NDXLARMOR\configurations\tables\spectra_1To1.dat",
            wiring=r"C:\Instrument\Settings\config\NDXLARMOR\configurations\tables\wiring_dae3.dat",
            tcbs=[]):
        ScanningInstrument._generic_scan(self, detector, spectra, wiring, tcbs)

    @staticmethod
    def _set_choppers(lrange):
        # now set the chopper phasing to the defaults
        # T0 phase checked for November 2015 cycle
        # Running at 5Hz and centering the dip from the T0 at 50ms by
        # setting phase to 48.4ms does not stop the fast flash
        # Setting the T0 phase to 0 (50ms) does
        if lrange == "0.9-13.25":
            gen.cset(T0Phase=0)
            gen.cset(TargetDiskPhase=2750)
            gen.cset(InstrumentDiskPhase=2450)
        elif lrange == "0.65-12.95":
            gen.cset(TargetDiskPhase=1900)
            gen.cset(InstrumentDiskPhase=1600)
        elif lrange == "13-26":
            gen.cset(T0Phase=0)
            gen.cset(TargetDiskPhase=39750)
            gen.cset(InstrumentDiskPhase=39450)
        else:
            raise ValueError(
                "The only known lranges for the chopper "
                "are '0.9-13.25', '0.65-12.95' and '13-26AA'")

    def _generic_scan(self, detector="detector.dat", spectra="spectra_1To1.dat", wiring="wiring_dae3.dat", tcbs=None):
        # Explicitly check and then set to empty list to avoid UB.
        if tcbs is None:
            tcbs = []
        ScanningInstrument._generic_scan(self, detector, spectra, wiring, tcbs)

    @dae_setter("SCAN", "scan")
    def setup_dae_scanning(self):
        self._generic_scan(
            spectra=r"C:\Instrument\Settings\config\NDXLARMOR\configurations\tables\spectra_scanning_80.dat",
            tcbs=[{"low": 5.0, "high": 100000.0, "step": 100.0,
                   "trange": 1, "log": 0}])

    @dae_setter("SCAN", "scan")
    def setup_dae_scanning12(self):
        """Set the wiring tables for performing a scan where the entire main
detector is contained in only two channels."""
        self._generic_scan(
            spectra=r"C:\Instrument\Settings\config\NDXLARMOR\configurations\tables\spectra_scanning_12.dat",
            tcbs=[{"low": 5.0, "high": 100000.0, "step": 100.0,
                   "trange": 1, "log": 0}])

    @dae_setter("SCAN", "scan")
    def setup_dae_scanningAlanis(self):  # pylint: disable=no-self-use
        """Set the wiring tables for performing a scan where the entire main
            detector is contained in channel 11 and the Alanis Detector is in channel 12."""
        self._generic_scan(
            spectra=r"C:\Instrument\Settings\config\NDXLARMOR\configurations\tables\spectra_scanning_Alanis.dat",
            tcbs=[{"low": 5.0, "high": 100000.0, "step": 100.0,
                   "trange": 1, "log": 0}])

    @dae_setter("SCAN", "scan")
    def setup_dae_scanning11(self):  # pylint: disable=no-self-use
        """Set the wiring tables for performing a scan where the entire main
        detector is contained in only one channel now we are using dae 3."""
        self._generic_scan(
            spectra=r"C:\Instrument\Settings\config\NDXLARMOR\configurations\tables\spectra_scanning_11.dat",
            tcbs=[{"low": 5.0, "high": 100000.0, "step": 100.0,
                   "trange": 1, "log": 0}])
                   
    @dae_setter("SCAN", "scan")
    def setup_dae_echoscan(self):  # pylint: disable=no-self-use
        """Set the wiring tables for performing a spin echo tuning scan.  This
involves only having two spectra covering the entire main detecor."""
        self.setup_dae_scanning12()

    @dae_setter("SCAN", "scan")
    def setup_dae_nr(self):
        self._generic_scan(
            spectra=r"C:\Instrument\Settings\config\NDXLARMOR\configurations\tables\spectra_nrscanning.dat",
            tcbs=[{"low": 5.0, "high": 100000.0, "step": 100.0,
                   "trange": 1, "log": 0}])

    @dae_setter("SCAN", "scan")
    def setup_dae_nrscanning(self):
        self._generic_scan(
            spectra="spectra_scanning_auto.dat",
            tcbs=[{"low": 5.0, "high": 100000.0, "step": 100.0,
                   "trange": 1, "log": 0}])

    @dae_setter("SANS", "sans")
    def setup_dae_event(self):
        if self._lrange == "13-26":
            self._generic_scan(
                wiring="wiring_dae3_event.dat",
                tcbs=[{"low": 100005.0, "high": 200000.0, "step": self._step,
                   "trange": 1, "log": 0},
                  {"low": 0.0, "high": 0.0, "step": 0.0,
                   "trange": 2, "log": 0},
                  {"low": 100005.0, "high": 200000.0, "step": 2.0, "trange": 1,
                   "log": 0, "regime": 2},
                  {"low": 100005.0, "high": 200000.0, "step": 100.0,
                   "trange": 1, "log": 0, "regime":3},
                  {"low": 0.0, "high": 0.0, "step": 0.0, "trange": 2,
                   "log": 0, "regime": 3}])
        #3rd time regime for monitors to allow flexible binning of detector to reduce
        #file size and decrease file write time    
        else:
        # Normal event mode with full detector binning
<<<<<<< HEAD
            self._generic_scan(
            wiring="wiring_dae3_event.dat",
            tcbs=[{"low": 5.0, "high": 100000.0, "step": self._step,
=======
        self._generic_scan(
            wiring=r"C:\Instrument\Settings\config\NDXLARMOR\configurations\tables\wiring_dae3_event.dat",
            tcbs=[{"low": 5.0, "high": 100000.0, "step": self.get_tof_step(),
>>>>>>> cace3eb0
                   "trange": 1, "log": 0},
                  {"low": 0.0, "high": 0.0, "step": 0.0,
                   "trange": 2, "log": 0},
                  {"low": 5.0, "high": 100000.0, "step": 2.0, "trange": 1,
                   "log": 0, "regime": 2}])
            #Below is for MIEZE SANS
            # tcbs=[{"low": 5.0, "high": 100000.0, "step": self.get_tof_step(),
                   # "trange": 1, "log": 0},
                  # {"low": 0.0, "high": 0.0, "step": 0.0,
                   # "trange": 2, "log": 0},
                  # {"low": 22222.0, "high": 86222.0, "step": 1.0, "trange": 1,
                   # "log": 0, "regime": 2}])
        self._set_choppers(self._lrange)

    @dae_setter("SANS", "sans")
    def setup_dae_event_tshift(self):
        self._generic_scan(
        wiring="wiring_dae3_event.dat",
        tcbs=[{"low": 7000.0, "high": 107000.0, "step": self._step,
                   "trange": 1, "log": 0},
                  {"low": 0.0, "high": 0.0, "step": 0.0,
                   "trange": 2, "log": 0},
                  {"low": 7000.0, "high": 107000.0, "step": 2.0, "trange": 1,
                   "log": 0, "regime": 2}])
    

    @dae_setter("SANS", "sans")
    def setup_dae_event_fastsave(self):
        """Event mode with reduced detector histogram binning to decrease
        filesize."""
        # Event mode with reduced detector histogram binning to
        # decrease filesize
        # This currently breaks mantid nexus read
        self._generic_scan(
            wiring=r"C:\Instrument\Settings\config\NDXLARMOR\configurations\tables\wiring_event_fastsave.dat",
            # change to log binning to reduce number of detector bins
            # by a factor of 10 to decrease write time
            tcbs=[{"low": 5.0, "high": 100000.0, "step": 0.1,
                   "trange": 1, "log": 1},
                  {"low": 0.0, "high": 0.0, "step": 0.0,
                   "trange": 2, "log": 0},
                  {"low": 5.0, "high": 100000.0, "step": 2.0, "trange": 1,
                   "log": 0, "regime": 2},
                  # 3rd time regime for monitors to allow flexible
                  # binning of detector to reduce file size and
                  # decrease file write time
                  {"low": 5.0, "high": 100000.0, "step": self._step,
                   "trange": 1, "log": 0, "regime": 3},
                  {"low": 0.0, "high": 0.0, "step": 0.0, "trange": 2,
                   "log": 0, "regime": 3}])
        self._set_choppers(self._lrange)

    @dae_setter("SANS", "sans")
    def setup_dae_histogram(self):
        #gen.change_sync('isis')
        self._generic_scan(
            tcbs=[{"low": 5.0, "high": 100000.0, "step": 100.0,
                   "trange": 1, "log": 0},
                  {"low": 0.0, "high": 0.0, "step": 0.0,
                   "trange": 2, "log": 0}])
        self._set_choppers(self._lrange)

    @dae_setter("TRANS", "transmission")
    def setup_dae_transmission(self):
<<<<<<< HEAD
        gen.change_sync('isis')
        if self._lrange == "13-26":
            self._generic_scan(
            "detector_monitors_only.dat",
            "spectra_monitors_only.dat",
            "wiring_dae3_monitors_only.dat",
            [{"low": 100005.0, "high": 200000.0, "step": 100.0,
              "trange": 1, "log": 0},
             {"low": 0.0, "high": 0.0, "step": 0.0,
              "trange": 2, "log": 0}])
        else:
            self._generic_scan(
            "detector_monitors_only.dat",
            "spectra_monitors_only.dat",
            "wiring_dae3_monitors_only.dat",
=======
        #gen.change_sync('isis')
        self._generic_scan(
            r"C:\Instrument\Settings\config\NDXLARMOR\configurations\tables\detector_monitors_only.dat",
            r"C:\Instrument\Settings\config\NDXLARMOR\configurations\tables\spectra_monitors_only.dat",
            r"C:\Instrument\Settings\config\NDXLARMOR\configurations\tables\wiring_dae3_monitors_only.dat",
>>>>>>> cace3eb0
            [{"low": 5.0, "high": 100000.0, "step": 100.0,
              "trange": 1, "log": 0},
             {"low": 0.0, "high": 0.0, "step": 0.0,
              "trange": 2, "log": 0}])
        self._set_choppers(self._lrange)

    @dae_setter("TRANS", "transmission")
    def setup_dae_monotest(self):
        """Setup with a mono test?"""
        self._generic_scan(
            tcbs=[{"low": 5.0, "high": 100000.0, "step": 100.0,
                   "trange": 1, "log": 0},
                  {"low": 0.0, "high": 0.0, "step": 0.0,
                   "trange": 2, "log": 0}])
        gen.cset(T0Phase=0)
        self.send_pv("MK3CHOPR_01: CH2: DIR: SP", "CW")
        gen.cset(TargetDiskPhase=8200)
        self.send_pv("MK3CHOPR_01: CH3: DIR: SP", "CCW")
        gen.cset(InstrumentDiskPhase=77650)

    @dae_setter("SANS", "sans")
    def setup_dae_tshift(self, tlowdet=5.0, thighdet=100000.0, tlowmon=5.0,
                         thighmon=100000.0):
        """Allow m1 to count as normal but to shift the rest of the detectors
        in order to allow counting over the frame.

        """
        self._generic_scan(
            wiring=r"C:\Instrument\Settings\config\NDXLARMOR\configurations\tables\wiring_tshift.dat",
            tcbs=[{"low": tlowdet, "high": thighdet, "step": 100.0,
                   "trange": 1, "log": 0},
                  {"low": 0.0, "high": 0.0, "step": 0.0,
                   "trange": 2, "log": 0},
                  {"low": tlowmon, "high": thighmon, "step": 20.0, "trange": 1,
                   "log": 0, "regime": 3}])

    @dae_setter("SANS", "sans")
    def setup_dae_diffraction(self):
        """Set the wiring tables for a diffraction measurement"""
        self._generic_scan(
            tcbs=[{"low": 5.0, "high": 100000.0, "step": 0.01,
                   "trange": 1, "log": 1},
                  {"low": 0.0, "high": 0.0, "step": 0.0,
                   "trange": 2, "log": 0}])

    @dae_setter("SANS", "sans")
    def setup_dae_polarised(self):
        """Set the wiring tables for a polarisation measurement."""
        self._generic_scan(
            tcbs=[{"low": 5.0, "high": 100000.0, "step": 100.0, "trange": 1},
                  {"low": 0.0, "high": 0.0, "step": 0.0,
                   "trange": 2, "log": 0}])

    @dae_setter("SANS", "sans")
    def setup_dae_bsalignment(self):
        self._generic_scan(
            tcbs=[{"low": 1000.0, "high": 100000.0, "step": 99000.0,
                   "trange": 1, "log": 0},
                  {"low": 0.0, "high": 0.0, "step": 0.0,
                   "trange": 2, "log": 0}])      

    @dae_setter("TRANS", "transmission")
    def setup_dae_monitorsonly(self):
        """Set the wiring tables to record only the monitors."""
        self._generic_scan(
            spectra=r"C:\Instrument\Settings\config\NDXLARMOR\configurations\tables\spectra_phase1.dat",
            tcbs=[{"low": 5.0, "high": 100000.0, "step": 20.0,
                   "trange": 1, "log": 0},
                  {"low": 0.0, "high": 0.0, "step": 0.0,
                   "trange": 2, "log": 0}])

    @dae_setter("SANS", "sans")
    def setup_dae_resonantimaging(self):
        """Set the wiring table for resonant imaging"""
        self._generic_scan(
            r"C:\Instrument\Settings\config\NDXLARMOR\configurations\tables\detector_monitors_only.dat",
            r"C:\Instrument\Settings\config\NDXLARMOR\configurations\tables\spectra_monitors_only.dat",
            r"C:\Instrument\Settings\config\NDXLARMOR\configurations\tables\wiring_monitors_only.dat",
            [{"low": 5.0, "high": 1500.0, "step": 0.256,
              "trange": 1, "log": 0},
             {"low": 1500.0, "high": 100000.0, "step": 100.0,
              "trange": 2, "log": 0}])

    @staticmethod
    @dae_setter("SANS", "sans")
    def setup_dae_resonantimaging_choppers():
        """Set the wiring thable for resonant imaging choppers"""
        info("Setting Chopper phases")
        gen.cset(T0Phase=49200)
        gen.cset(TargetDiskPhase=0)
        gen.cset(InstrumentDiskPhase=0)

    @dae_setter("SANS", "sans")
    def setup_dae_4periods(self):
        """Setup the instrument with four periods."""
        self._generic_scan(
            r"C:\Instrument\Settings\config\NDXLARMOR\configurations\tables\detector.dat",
            r"C:\Instrument\Settings\config\NDXLARMOR\configurations\tables\spectra_4To1.dat",
            r"C:\Instrument\Settings\config\NDXLARMOR\configurations\tables\wiring.dat",
            [{"low": 5.0, "high": 100000.0, "step": 100.0,
              "trange": 1, "log": 0},
             {"low": 0.0, "high": 0.0, "step": 0.0, "trange": 2, "log": 0}])

<<<<<<< HEAD
    @dae_setter("POLSANS", "polsans")
    def setup_dae_polsans(self):
        """Setup the instrument for POLSANS measurements."""
        self.setup_dae_event()
=======
    @dae_setter("SESANS", "sesans")
    def setup_dae_sesans(self):
        """Setup the instrument for SESANS measurements."""
        #self.setup_dae_event()
        self.setup_dae_alanis()

>>>>>>> cace3eb0


    @staticmethod
    def _begin_polsans():
        """Initialise a POLSANS run"""
        gen.change(nperiods=2)
        gen.begin(paused=1)


    @staticmethod
    def _waitfor_polsans(up_state_frames=600, down_state_frames=600, **kwargs):
        """Perform a POLSANS run"""
        if "uamps" in kwargs:
            get_total = gen.get_uamps
            key = "uamps"
        elif "seconds" in kwargs:
            get_total = gen.get_uamps
            key = "seconds"
        else:
            get_total = gen.get_frames
            key = "frames"
        gfrm = gen.get_frames()
        gtotal = get_total()

        if key == "seconds":
            gtotal=gen.get_pv("IN:LARMOR:DAE:RUNDURATION")
            up_state_frames=up_state_frames/10
            down_state_frames=down_state_frames/10
            
        while gtotal < kwargs[key]:
            gen.change(period=1)
            info("Flipper On")
            flipper1(1)
            if key == "seconds":
                gen.resume()
                ttime=gen.get_pv("IN:LARMOR:DAE:RUNDURATION")
                gen.waitfor(seconds=(gtotal+up_state_frames)-ttime)
                gen.pause()
            else:
                gfrm = gen.get_frames()
                gen.resume()
                gen.waitfor(frames=gfrm + up_state_frames)
                gen.pause()

            gen.change(period=2)
            info("Flipper Off")
            flipper1(0)
            if key == "seconds":
                gen.resume()
                ttime=gen.get_pv("IN:LARMOR:DAE:RUNDURATION")
                gen.waitfor(seconds=(gtotal+up_state_frames+down_state_frames)-ttime)
                gen.pause()
                gtotal=gen.get_pv("IN:LARMOR:DAE:RUNDURATION")
            else:
                gfrm = gen.get_frames()
                gen.resume()
                gen.waitfor(frames=gfrm + down_state_frames)
                gen.pause()
                gtotal = get_total()

    @dae_setter("POLTRANS", "poltrans")
    def setup_dae_poltrans(self):
        """Setup the instrument for POLSANS transmission measurements."""
        self.setup_dae_transmission()

    @staticmethod
    def _begin_poltrans():
        """Initialise a POLSANS transmission run"""
        Larmor._begin_polsans()  


    @dae_setter("SEMSANS", "semsans")
    def setup_dae_alanis(self):
        """Setup the instrument for using the Alanis fibre detector"""
        self._generic_scan(
            r"C:\Instrument\Settings\config\NDXLARMOR\configurations\tables\Alanis_Detector.dat",
            r"C:\Instrument\Settings\config\NDXLARMOR\configurations\tables\Alanis_Spectra.dat",
            r"C:\Instrument\Settings\config\NDXLARMOR\configurations\tables\Alanis_Wiring_dae3.dat",
            [{"low": 5.0, "high": 100000.0, "step": self.get_tof_step(),
              "trange": 1, "log": 0},
             {"low": 0.0, "high": 0.0, "step": 0.0,
              "trange": 2, "log": 0},
             {"low": 5.0, "high": 100000.0, "step": 2.0, "trange": 1,
              "log": 0, "regime": 2}])

    @dae_setter("SEMSANS", "semsans")
    def setup_dae_semsans(self):
        """Setup the instrument for polarised SEMSANS on the fibre detector"""
        self._generic_scan(
            r"C:\Instrument\Settings\config\NDXLARMOR\configurations\tables\Alanis_Detector.dat",
            r"C:\Instrument\Settings\config\NDXLARMOR\configurations\tables\Alanis_Spectra.dat",
            r"C:\Instrument\Settings\config\NDXLARMOR\configurations\tables\Alanis_Wiring_dae3.dat",
            [{"low": 5.0, "high": 100000.0, "step": self.get_tof_step(),
              "trange": 1, "log": 0},
             {"low": 0.0, "high": 0.0, "step": 0.0,
              "trange": 2, "log": 0},
             {"low": 5.0, "high": 100000.0, "step": 2.0, "trange": 1,
              "log": 0, "regime": 2}])

    @dae_setter("SESANS", "sesans")
    def setup_dae_sesans(self):
        """Setup the instrument for SESANS measurements."""
        self.setup_dae_alanis()

    @staticmethod
    def _begin_semsans():
        """Initialise a SEMSANS run"""
        Larmor._begin_polsans()

    @staticmethod
    def _begin_sesans():
        """Initialise a SESANS run"""
        Larmor._begin_polsans()        

    @staticmethod
    def _waitfor_semsans(up_state_frames=600, down_state_frames=600, **kwargs):
        """Perform a SEMSANS run"""
        Larmor._waitfor_polsans(up_state_frames, down_state_frames, **kwargs)

    @staticmethod
    def _waitfor_sesans(up_state_frames=600, down_state_frames=600, **kwargs):
        """Perform a SANSPOL run"""
        Larmor._waitfor_polsans(up_state_frames, down_state_frames, **kwargs)      

    @dae_setter("PASANS", "pasans")
    def setup_dae_pasans(self):
        """Setup the instrument for Polarisation Analysis SANS measurements."""
        #As there is no monitor after the analyser on Larmor a transmisson is 
        #done with an attenuated direct beam measured on main detector with 
        #beamstop removed. This operation needs reversing for scattering mode.
        beam_stop_in_out(stop_in=True)
        gen.waitfor_move()
        gen.cset(A1HGap=25)                
        gen.cset(A1VGap=25)
        gen.waitfor_move()
        self.setup_dae_event()

    @staticmethod
    def _begin_pasans():
        """Initialise a polarisation analysis SANS run"""
        gen.change(nperiods=4)
        gen.begin(paused=1)   

    @staticmethod
    def _waitfor_pasans(no_flip_state_frames=600, flip_state_frames=600, **kwargs):
        """Perform a polarisation analysis SANS run"""
        if "uamps" in kwargs:
            get_total = gen.get_uamps
            key = "uamps"
        elif "seconds" in kwargs:
            get_total = gen.get_uamps
            key = "seconds"
        else:
            get_total = gen.get_frames
            key = "frames"
        gfrm = gen.get_frames()
        gtotal = get_total()

        if key == "seconds":
            gtotal=gen.get_pv("IN:LARMOR:DAE:RUNDURATION")
            no_flip_state_frames=no_flip_state_frames/10
            flip_state_frames=flip_state_frames/10

        while gtotal < kwargs[key]:
            gen.change(period=1)
            info("Flipper On")
            flipper1(1)
            info("Analyser On State")            
            self.send_pv('3HE:STATE', 1)
            if key == "seconds":
                gen.resume()
                gen.waitfor(seconds=no_flip_state_frames)
                gen.pause()
                gtotal=gen.get_pv("IN:LARMOR:DAE:RUNDURATION")
            else:
                gfrm = gen.get_frames()
                gen.resume()
                gen.waitfor(frames=gfrm + no_flip_state_frames)
                gen.pause()

            gen.change(period=2)
            info("Flipper Off")
            flipper1(0)
            info("Analyser On State")            
            self.send_pv('3HE:STATE', 1)
            if key == "seconds":
                gen.resume()
                gen.waitfor(seconds=flip_state_frames)
                gen.pause()
                gtotal=gen.get_pv("IN:LARMOR:DAE:RUNDURATION")
            else:
                gfrm = gen.get_frames()
                gen.resume()
                gen.waitfor(frames=gfrm + flip_state_frames)
                gen.pause()     

            gen.change(period=3)
            info("Flipper Off")
            flipper1(0)
            info("Analyser Off State")            
            self.send_pv('3HE:STATE', 0)
            if key == "seconds":
                gen.resume()
                gen.waitfor(seconds=no_flip_state_frames)
                gen.pause()
                gtotal=gen.get_pv("IN:LARMOR:DAE:RUNDURATION")
            else:
                gfrm = gen.get_frames()
                gen.resume()
                gen.waitfor(frames=gfrm + no_flip_state_frames)
                gen.pause()                            

            gen.change(period=4)
            info("Flipper On")
            flipper1(1)
            info("Analyser On State")            
            self.send_pv('3HE:STATE', 0)            
            if key == "seconds":
                gen.resume()
                gen.waitfor(seconds=flip_state_frames)
                gen.pause()
                gtotal=gen.get_pv("IN:LARMOR:DAE:RUNDURATION")
            else:
                gfrm = gen.get_frames()
                gen.resume()
                gen.waitfor(frames=gfrm + flip_state_frames)
                gen.pause()
                gtotal = get_total()         

    @dae_setter("PATRANS", "patrans")
    def setup_dae_patrans(self):
        """Setup the instrument for polarisation analysis SANS transmission measurements."""
        #As there is no monitor after the analyser on Larmor the attenuated direct beam
        #is measured on main detector and beamstop removed.
        gen.cset(A1HGap=4)                
        gen.cset(A1VGap=4)
        gen.waitfor_move()
        beam_stop_in_out(stop_in=False)
        gen.waitfor_move()
        self.setup_dae_event()


    @staticmethod
    def _begin_patrans():
        """Initialise a polarisation analysis SANS transmission run"""
        LARMOR._begin_pasans()                 

    @staticmethod
    def set_aperture(size):
        if size.upper() == "SMALL":
            pass
        elif size.upper() == "MEDIUM":
            gen.cset(a1hgap=20.0, a1vgap=20.0, s1hgap=14.0, s1vgap=14.0)
        elif size.upper() == "LARGE":
            pass
        else:
            info("Aperture unchanged")


    def _configure_sans_custom(self):
        # move the transmission monitor out
        gen.cset(m4trans=200.0)
        waitfor_move()

    def _configure_trans_custom(self):
        # move the transmission monitor in
        gen.cset(m4trans=0.0)
        waitfor_move()

    def _detector_is_on(self):
        """Is the detector currently on?"""
        voltage_status = all([
            self.get_pv(
                "CAEN:hv0:0:{}:status".format(x)).lower() == "on"
            for x in [8, 9, 10, 11]])
        return voltage_status

    def _detector_turn_on(self, delay=True):
        for i in range(8, 12):
            self.send_pv(f"CAEN:hv0:0:{i}:pwonoff", "On")

        if delay:
            info("Waiting For Detector To Power Up (180s)")
            sleep(180)

    def _detector_turn_off(self, delay=True):
        for i in range(8, 12):
            self.send_pv(f"CAEN:hv0:0:{i}:pwonoff", "Off")

        if delay:
            info("Waiting For Detector To Power Down (60s)")
            sleep(60)

    @staticmethod
    def frame_overload_mirror_in():
        """Put the frame overload mirror into the beam."""
        # gen.cset(pol_trans=0, pol_arc=-1.6)
        # Convert to angle instead of mm
        gen.cset(pol_trans=0, pol_arc=-0.084)

    @staticmethod
    def short_polariser_in():
        """Put the short polariser for long wavelength into the beam."""
        # gen.cset(pol_trans=-100, pol_arc=-1.3)
        # Convert to angle instead of mm
        gen.cset(pol_trans=-100, pol_arc=-0.069)

    @staticmethod
    def long_polariser_in():
        """Put the long polariser for short wavelengths into the beam."""
        # gen.cset(pol_trans=100, pol_arc=-1.3)
        # Convert to angle instead of mm
        gen.cset(pol_trans=100, pol_arc=-0.069)

    @staticmethod
    def beam_stop_in_out(stop_in=True):
        """Move the Beam Stop in and out of the beam.

        Parameters
        ----------
        stop_in : bool
          Whether to move the beam stop in or out
        """
        # move beam stop in or out. The default is to move in
        if stop_in:
            gen.cset(Beamstop_Pos=317)
        else:
            gen.cset(Beamstop_Pos=0)

    def _generic_home_slit(self, slit):
        # home north and west
        self.send_pv(slit + "JN:MTR.HOMR", 1)
        self.send_pv(slit + "JW:MTR.HOMR", 1)
        gen.waitfor_move()
        self.send_pv(slit + "JN:MTR.VAL", "20")
        self.send_pv(slit + "JW:MTR.VAL", "20")
        # home south and east
        self.send_pv(slit + "JS:MTR.HOMR", 1)
        self.send_pv(slit + "JE:MTR.HOMR", 1)
        gen.waitfor_move()
        self.send_pv(slit + "JS:MTR.VAL", "20")
        self.send_pv(slit + "JE:MTR.VAL", "20")
        gen.waitfor_move()

    def home_coarse_jaws(self):
        """Rehome coarse jaws."""
        info("Homing Coarse Jaws")
        gen.cset(cjhgap=40, cjvgap=40)
        gen.waitfor_move()
        self._generic_home_slit("MOT:JAWS1:")

    def home_a1(self):
        """Rehome aperture 1."""
        info("Homing a1")
        gen.cset(a1hgap=40, a1vgap=40)
        self._generic_home_slit("MOT:JAWS2:")
        gen.waitfor_move()

    def home_s1(self):
        """Rehome slit1."""
        info("Homing s1")
        gen.cset(s1hgap=40, s1vgap=40)
        gen.waitfor_move()
        self._generic_home_slit("MOT:JAWS3:")

    @staticmethod
    def home_s2():
        """Rehome slit2. This is currently a no-op."""
        info("Homing s2. Not implemented.")

    def move_bench(self, angle=0.0, delaydet=True):
        """Safely move the downstream arm"""
        info("Turning Detector Off")
        self.detector_on(False, delay=delaydet)
        self.rotate_bench(angle)
        # turn the detector back on
        info("Turning Detector Back on")
        self.detector_on(True, delay=delaydet)

    def rotate_bench(self, angle=0.0):
        """Move the downstream arm"""
        if self.detector_on():
            info("The detector is not turned off")
            info("Not attempting Move")
            return
        info("The detector is off")

        if angle >= -0.5:
            gen.cset(benchlift=1)
            info("Lifting Bench (20s)")
            sleep(20)

            if self.get_pv("BENCH: STATUS") == 1:
                info("Rotating Bench")
                gen.cset(bench_rot=angle)
                gen.waitfor_move()
                info("Lowering Bench (20s)")
                gen.cset(benchlift=0)
                sleep(20)
            else:
                info("Bench failed to lift")
                info("Move not attempted")

    def setup_pi_rotation(self):
        """Initialise the pi flipper."""
        script = ["*IDN?", "ERR?", "SVO 1 1", "RON 1 1",
                  "VEL 1 180", "ACC 1 90", "DEC 1 90"]
        self.send_pv("SDTEST_01: P2: COMM", script[0])
        for line in script[1:]:
            sleep(1)
            self.send_pv("SDTEST_01: P2: COMM", line)

    def home_pi_rotation(self):
        """Calibrate the pi flipper."""
        self.send_pv("SDTEST_01: P2: COMM", "FRF 1")

    def laserpost():
        print("Move to the position for aligning the laser using the post")
        print("home x, y, coarse z and fine z.")
        print("leave x and fine z at home positions.")
        cset(translation=-13.8)
        cset(CoarseHeight=-133.5) 


obj = Larmor()
for method in obj.method_iterator():
    locals()[method] = local_wrapper(obj, method)<|MERGE_RESOLUTION|>--- conflicted
+++ resolved
@@ -162,15 +162,9 @@
         #file size and decrease file write time    
         else:
         # Normal event mode with full detector binning
-<<<<<<< HEAD
-            self._generic_scan(
-            wiring="wiring_dae3_event.dat",
-            tcbs=[{"low": 5.0, "high": 100000.0, "step": self._step,
-=======
         self._generic_scan(
             wiring=r"C:\Instrument\Settings\config\NDXLARMOR\configurations\tables\wiring_dae3_event.dat",
             tcbs=[{"low": 5.0, "high": 100000.0, "step": self.get_tof_step(),
->>>>>>> cace3eb0
                    "trange": 1, "log": 0},
                   {"low": 0.0, "high": 0.0, "step": 0.0,
                    "trange": 2, "log": 0},
@@ -235,7 +229,6 @@
 
     @dae_setter("TRANS", "transmission")
     def setup_dae_transmission(self):
-<<<<<<< HEAD
         gen.change_sync('isis')
         if self._lrange == "13-26":
             self._generic_scan(
@@ -251,13 +244,6 @@
             "detector_monitors_only.dat",
             "spectra_monitors_only.dat",
             "wiring_dae3_monitors_only.dat",
-=======
-        #gen.change_sync('isis')
-        self._generic_scan(
-            r"C:\Instrument\Settings\config\NDXLARMOR\configurations\tables\detector_monitors_only.dat",
-            r"C:\Instrument\Settings\config\NDXLARMOR\configurations\tables\spectra_monitors_only.dat",
-            r"C:\Instrument\Settings\config\NDXLARMOR\configurations\tables\wiring_dae3_monitors_only.dat",
->>>>>>> cace3eb0
             [{"low": 5.0, "high": 100000.0, "step": 100.0,
               "trange": 1, "log": 0},
              {"low": 0.0, "high": 0.0, "step": 0.0,
@@ -361,19 +347,10 @@
               "trange": 1, "log": 0},
              {"low": 0.0, "high": 0.0, "step": 0.0, "trange": 2, "log": 0}])
 
-<<<<<<< HEAD
     @dae_setter("POLSANS", "polsans")
     def setup_dae_polsans(self):
         """Setup the instrument for POLSANS measurements."""
         self.setup_dae_event()
-=======
-    @dae_setter("SESANS", "sesans")
-    def setup_dae_sesans(self):
-        """Setup the instrument for SESANS measurements."""
-        #self.setup_dae_event()
-        self.setup_dae_alanis()
-
->>>>>>> cace3eb0
 
 
     @staticmethod
