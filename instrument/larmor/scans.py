--- conflicted
+++ resolved
@@ -17,21 +17,14 @@
     from general.scans.mocks import g
 from general.scans.defaults import Defaults
 from general.scans.detector import dae_periods, specific_spectra
-<<<<<<< HEAD
 from general.scans.fit import DampedOscillator
-=======
->>>>>>> 6503b8eb
 from general.scans.monoid import Polarisation, Average, MonoidList
 from general.scans.motion import pv_motion
 from general.scans.util import local_wrapper
 # pylint: disable=no-name-in-module
-<<<<<<< HEAD
 from instrument.larmor.sans import setup_dae_transmission, setup_dae_semsans
-from instrument.larmor.sans import setup_dae_echoscan
+from instrument.larmor.sans import setup_dae_echoscan, setup_dae_scanning
 from instrument.larmor.SESANSroutines import set_poleshoe_angle, theta_near
-=======
-from instrument.larmor.sans import setup_dae_transmission, setup_dae_scanning
->>>>>>> 6503b8eb
 from .util import flipper1
 
 
@@ -82,13 +75,8 @@
 get_user_dir()
 
 
-<<<<<<< HEAD
-@dae_periods()
-def fast_pol_measure(**kwargs):
-=======
 @dae_periods(setup_dae_scanning, lambda x: 2*len(x))
 def pol_measure(**kwargs):
->>>>>>> 6503b8eb
     """
     Get a single polarisation measurement
     """
@@ -98,19 +86,13 @@
     i = g.get_period()
 
     g.change(period=i+1)
-<<<<<<< HEAD
-=======
     flipper1(1)
->>>>>>> 6503b8eb
     g.waitfor_move()
     gfrm = g.get_frames()
     g.resume()
     g.waitfor(frames=gfrm+kwargs["frames"])
     g.pause()
 
-<<<<<<< HEAD
-    pols = [Average.zero() for _ in slices]
-=======
     flipper1(0)
     g.change(period=i+2)
     gfrm = g.get_frames()
@@ -119,7 +101,6 @@
     g.pause()
 
     pols = [Polarisation.zero() for _ in slices]
->>>>>>> 6503b8eb
     for channel in [11, 12]:
         mon1 = g.get_spectrum(1, i+1)
         spec1 = g.get_spectrum(channel, i+1)
