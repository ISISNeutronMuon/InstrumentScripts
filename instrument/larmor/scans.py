"""Instrument is an example module of an instrument setup.

The motion commands simply adjust a global variable and the
measurement commands just print some information.  It should never be
used in production, but allows us to perform unit tests of the
remaining code without needing a full instrument for the testing
environment.

"""
from __future__ import print_function
from datetime import datetime
import os.path
import numpy as np

try:
    # pylint: disable=import-error
    from genie_python import genie as g
except ImportError:
    from general.scans.mocks import g
from general.scans.defaults import Defaults
from general.scans.detector import dae_periods, specific_spectra
from general.scans.monoid import Polarisation, Average, MonoidList
# from general.scans.motion import pv_motion
from general.scans.motion import BlockMotion
from general.scans.util import local_wrapper
# pylint: disable=no-name-in-module
from instrument.larmor.sans import setup_dae_transmission, setup_dae_semsans
from instrument.larmor.sans import setup_dae_echoscan
from .util import flipper1


def _trans_mode():
    """Setup the instrument for a simple transmission measurement."""
    setup_dae_transmission()
    g.cset(m4trans=0)
    g.waitfor_move()


class Larmor(Defaults):
    """
    This class represents the default functions for the Larmor instrument.
    """

    SINGLE_FIGURE = True
    detector = specific_spectra([[4]], _trans_mode)

    @staticmethod
    def log_file(info):
        """
        Parameters
        ----------
            info
              dictionary containing useful keys to help form paths. It may contain no keys at all.
                    possible keys are action_title - the name of the action requested
        Returns
        -------
            Name for the log file
        """
        now = datetime.now()
        return "larmor_scan_{}_{}_{}_{}_{}_{}.dat".format(
            now.year, now.month, now.day, now.hour, now.minute, now.second)

    def __repr__(self):
        return "Larmor()"


def get_user_dir():
    """Move to the current user directory"""
    base = r"U:/Users/"
    try:
        dirs = [[os.path.join(base, x, d)
                 for d in os.listdir(os.path.join(base, x))
                 if os.path.isdir(os.path.join(base, x, d))]
                for x in os.listdir(base)
                if os.path.isdir(os.path.join(base, x))]
        dirs = [x for x in dirs if x]
        result = max([max(x, key=os.path.getmtime)
                      for x in dirs],
                     key=os.path.getmtime)
        print("Setting path to {}".format(result))
        os.chdir(result)
    except OSError:
        print("U Drive not found.  Setting path to current directory")


get_user_dir()


def generic_pol(spectra, preconfig=lambda: None):
    """Create a polarised detector object over a list of spectra"""
    @dae_periods(preconfig, lambda x: 2 * len(x), unit="Polarisation")
    def inner_pol(acc, **kwargs):
        """
        Get a single polarisation measurement
        """
        slices = [slice(222, 666), slice(222, 370), slice(370, 518),
                  slice(518, 666)]

        i = g.get_period()

        g.change(period=i + 1)
        flipper1(1)
        g.waitfor_move()
        gfrm = g.get_frames()
        g.resume()
        g.waitfor(frames=gfrm + kwargs["frames"])
        g.pause()

        flipper1(0)
        g.change(period=i + 2)
        gfrm = g.get_frames()
        g.resume()
        g.waitfor(frames=gfrm + kwargs["frames"])
        g.pause()

        pols = [Polarisation.zero() for _ in slices]
        for channel in spectra:
            mon1 = g.get_spectrum(1, i + 1)
            spec1 = g.get_spectrum(channel, i + 1)
            mon2 = g.get_spectrum(1, i + 2)
            spec2 = g.get_spectrum(channel, i + 2)
            for idx, slc in enumerate(slices):
                ups = Average(
                    np.sum(spec1["signal"][slc]) * 100.0,
                    np.sum(mon1["signal"]) * 100.0)
                down = Average(
                    np.sum(spec2["signal"][slc]) * 100.0,
                    np.sum(mon2["signal"]) * 100.0)
                pols[idx] += Polarisation(ups, down)
        return (acc, MonoidList(pols))
    return inner_pol


# detector_trans = pv_motion("IN:LARMOR:MOT:MTD1501", "DetectorTranslation")

# detector_trans = pv_motion("IN:LARMOR:MOT:MTD1501", "DetectorTranslation")

_lm = Larmor()
semsans_pol = generic_pol(range(40971, 41226 + 1), preconfig=setup_dae_semsans)
pol_measure = generic_pol([11, 12], preconfig=setup_dae_echoscan)

scan = local_wrapper(_lm, "scan")
ascan = local_wrapper(_lm, "ascan")
dscan = local_wrapper(_lm, "dscan")
rscan = local_wrapper(_lm, "rscan")
<<<<<<< HEAD
populate = local_wrapper(_lm, "populate")
last_scan = local_wrapper(_lm, "last_scan")


def new_figure():
    """Force Larmor to start plotting a new figure."""
    _lm.get_fig(force=True)
=======
last_scan = local_wrapper(_lm, "last_scan")
>>>>>>> 82499be4
<|MERGE_RESOLUTION|>--- conflicted
+++ resolved
@@ -143,14 +143,9 @@
 ascan = local_wrapper(_lm, "ascan")
 dscan = local_wrapper(_lm, "dscan")
 rscan = local_wrapper(_lm, "rscan")
-<<<<<<< HEAD
-populate = local_wrapper(_lm, "populate")
 last_scan = local_wrapper(_lm, "last_scan")
 
 
 def new_figure():
     """Force Larmor to start plotting a new figure."""
-    _lm.get_fig(force=True)
-=======
-last_scan = local_wrapper(_lm, "last_scan")
->>>>>>> 82499be4
+    _lm.get_fig(force=True)