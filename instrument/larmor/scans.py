"""Instrument is an example module of an instrument setup.

The motion commands simply adjust a global variable and the
measurement commands just print some information.  It should never be
used in production, but allows us to perform unit tests of the
remaining code without needing a full instrument for the testing
environment.

"""
from __future__ import print_function
from datetime import datetime
import os.path
import numpy as np
try:
    # pylint: disable=import-error
    from genie_python import genie as g
except ImportError:
    from general.scans.mocks import g
from general.scans.defaults import Defaults
from general.scans.detector import dae_periods, specific_spectra
from general.scans.monoid import Polarisation, Average, MonoidList
# from general.scans.motion import pv_motion
from general.scans.util import local_wrapper
# pylint: disable=no-name-in-module
from instrument.larmor.sans import setup_dae_transmission, setup_dae_semsans
from instrument.larmor.sans import setup_dae_echoscan
from .util import flipper1


def _trans_mode():
    """Setup the instrument for a simple transmission measurement."""
    setup_dae_transmission()
    g.cset(m4trans=0)
    g.waitfor_move()


class Larmor(Defaults):
    """
    This class represents the default functions for the Larmor instrument.
    """

    SINGLE_FIGURE = True
    detector = specific_spectra([[4]], _trans_mode)

    @staticmethod
    def log_file():
        now = datetime.now()
        return "larmor_scan_{}_{}_{}_{}_{}_{}.dat".format(
            now.year, now.month, now.day, now.hour, now.minute, now.second)

    def __repr__(self):
        return "Larmor()"


def get_user_dir():
    """Move to the current user directory"""
    base = r"U:/Users/"
    try:
        dirs = [[os.path.join(base, x, d)
                 for d in os.listdir(os.path.join(base, x))
                 if os.path.isdir(os.path.join(base, x, d))]
                for x in os.listdir(base)
                if os.path.isdir(os.path.join(base, x))]
        dirs = [x for x in dirs if x]
        result = max([max(x, key=os.path.getmtime)
                      for x in dirs],
                     key=os.path.getmtime)
        print("Setting path to {}".format(result))
        os.chdir(result)
    except OSError:
        print("U Drive not found.  Setting path to current directory")


get_user_dir()


def generic_pol(spectra, preconfig=lambda: None):
    """Create a polarised detector object over a list of spectra"""
<<<<<<< HEAD
    @dae_periods(preconfig, lambda x: 2 * len(x))
    def inner_pol(acc, **kwargs):
=======
    @dae_periods(preconfig, lambda x: 2 * len(x), unit="Polarisation")
    def inner_pol(**kwargs):
>>>>>>> 74b56f0f
        """
        Get a single polarisation measurement
        """
        slices = [slice(222, 666), slice(222, 370), slice(370, 518),
                  slice(518, 666)]

        i = g.get_period()

        g.change(period=i + 1)
        flipper1(1)
        g.waitfor_move()
        gfrm = g.get_frames()
        g.resume()
        g.waitfor(frames=gfrm + kwargs["frames"])
        g.pause()

        flipper1(0)
        g.change(period=i + 2)
        gfrm = g.get_frames()
        g.resume()
        g.waitfor(frames=gfrm + kwargs["frames"])
        g.pause()

        pols = [Polarisation.zero() for _ in slices]
        for channel in spectra:
            mon1 = g.get_spectrum(1, i + 1)
            spec1 = g.get_spectrum(channel, i + 1)
            mon2 = g.get_spectrum(1, i + 2)
            spec2 = g.get_spectrum(channel, i + 2)
            for idx, slc in enumerate(slices):
                ups = Average(
                    np.sum(spec1["signal"][slc]) * 100.0,
                    np.sum(mon1["signal"]) * 100.0)
                down = Average(
                    np.sum(spec2["signal"][slc]) * 100.0,
                    np.sum(mon2["signal"]) * 100.0)
                pols[idx] += Polarisation(ups, down)
        return (acc, MonoidList(pols))
    return inner_pol


# detector_trans = pv_motion("IN:LARMOR:MOT:MTD1501", "DetectorTranslation")

# detector_trans = pv_motion("IN:LARMOR:MOT:MTD1501", "DetectorTranslation")

_lm = Larmor()
semsans_pol = generic_pol(range(40971, 41226 + 1), preconfig=setup_dae_semsans)
pol_measure = generic_pol([11, 12], preconfig=setup_dae_echoscan)

scan = local_wrapper(_lm, "scan")
ascan = local_wrapper(_lm, "ascan")
dscan = local_wrapper(_lm, "dscan")
rscan = local_wrapper(_lm, "rscan")
populate = local_wrapper(_lm, "populate")
last_scan = local_wrapper(_lm, "last_scan")<|MERGE_RESOLUTION|>--- conflicted
+++ resolved
@@ -76,13 +76,8 @@
 
 def generic_pol(spectra, preconfig=lambda: None):
     """Create a polarised detector object over a list of spectra"""
-<<<<<<< HEAD
-    @dae_periods(preconfig, lambda x: 2 * len(x))
+    @dae_periods(preconfig, lambda x: 2 * len(x), unit="Polarisation")
     def inner_pol(acc, **kwargs):
-=======
-    @dae_periods(preconfig, lambda x: 2 * len(x), unit="Polarisation")
-    def inner_pol(**kwargs):
->>>>>>> 74b56f0f
         """
         Get a single polarisation measurement
         """
