"""This is the instrument implementation for the LOQ beamline."""
from time import sleep
from technique.sans.instrument import ScanningInstrument
from technique.sans.genie import gen
# pylint: disable=unused-import
from technique.sans.util import dae_setter  # noqa: F401
from general.scans.util import local_wrapper


class LOQ(ScanningInstrument):
    """This class handles the LOQ beamline"""

    _PV_BASE = "IN:LOQ:"

    def __init__(self):
        ScanningInstrument.__init__(self)
        self.setup_sans = self.setup_dae_histogram

    _poslist = ['AB', 'BB', 'CB', 'DB', 'EB', 'FB', 'GB', 'HB', 'IB', 'JB',
                'KB', 'LB', 'MB', 'NB', 'OB', 'PB', 'QB', 'RB', 'SB', 'TB',
                'C1B', 'C2B', 'C3B', 'C4B', 'C5B', 'C6B', 'C7B', 'C8B', 'C9B',
                'C10B', 'C11B', 'C12B', 'C13B', 'C14B', 'C15B', 'C16B', 'C17B',
                'C18B', 'C1T', 'C2T', 'C3T', 'C4T', 'C5T', 'C6T', 'C7T',
                'C8T', 'C9T', 'C10T', 'C11T', 'C12T', 'C13T', 'C14T',
                'W1B', 'W2B', 'W3B', 'W4B', 'W5B', 'W6B', 'W7B', 'W8B',
                'W9B', 'W10B', 'W11B', 'W12B', 'W13B', 'W14B', 'W15B', 'W16B',
                'DLS2', 'DLS3', 'DLS4', 'DLS5', 'DLS6']

    def _generic_scan(  # pylint: disable=dangerous-default-value
            self,
            detector=r"detector35576_M4.dat",
            spectra=r"spectra35576_M4.dat",
            wiring=r"wiring35576_M4.dat",
            tcbs=[{"low": 3500.0, "high": 43500.0, "step": 0.025,
                   "log": True}]):
        base = r"C:\Instrument\Settings\config\NDXLOQ\configurations\tables\\"
        gen.change_start()
        for trange in range(1, 6):
            gen.change_tcb(low=0, high=0, step=0, log=0,
                           trange=trange, regime=1)
            sleep(1.5)
        gen.change_tcb(low=0, high=0, step=0, log=0,
                       trange=1, regime=2)
        gen.change_finish()
        ScanningInstrument._generic_scan(
            self, base + detector, base + spectra, base + wiring, tcbs)

    @dae_setter("SANS/TRANS", "sans")
    def setup_dae_event(self):
        self.setup_dae_normal()

    @dae_setter("SANS/TRANS", "sans")
    def setup_dae_histogram(self):
        self.setup_dae_normal()

    @dae_setter("TRANS", "transmission")
    def setup_dae_transmission(self):
        return self._generic_scan(
            detector="detector8.dat",
            spectra="spectra8.dat",
            wiring="wiring8.dat")

    @dae_setter("SANS", "sans")
    def setup_dae_bsalignment(self):
        raise NotImplementedError("DAE mode bsalignment unwritten for LOQ")

    @dae_setter("SCAN", "scan")
    def setup_dae_scanning(self):
        # FIXME: LOQ doesn't have a history of scanning, so it's not
        # certain what mode should be used.  For now, we'll guess it
        # to be the same as histogram
        return self._generic_scan()

    @dae_setter("SCAN", "scan")
    def setup_dae_nr(self):
        raise NotImplementedError("LOQ cannot perform reflectometry")

    @dae_setter("SCAN", "scan")
    def setup_dae_nrscanning(self):
        raise NotImplementedError("LOQ cannot perform reflectometry")

    @dae_setter("SANS/TRANS", "sans")
    def setup_dae_normal(self):
        """Setup LOQ for normal operation"""
        gen.change_sync("smp")
        gen.change_monitor(2, low=5000.0, high=27000.0)
        gen.change_vetos(clearall=True, smp=True, TS2=True,
                         ext0=True, ext1=True, ext2=True, ext3=True)
        return self._generic_scan(
            tcbs=[{"low": 3500.0, "high": 43500.0, "step": 0.025,
                   "log": True},
                  {"low": 3500, "high": 43500.0, "step": 40000,
                   "log": False, "trange": 1, "regime": 2}])

    @dae_setter("SANS/TRANS", "sans")
    def setup_dae_quiet(self):
        """Setup LOQ for quiet operation"""
        gen.change_sync("internal")
        gen.change_monitor(2, low=5.0, high=20000.0)
        gen.change_vetos(clearall=True, smp=False, TS2=False,
                         ext0=False, ext1=False, ext2=False, ext3=False)
        return self._generic_scan(
            tcbs=[{"low": 5.0, "high": 19995.0, "step": 4000.0,
                   "log": False},
                  {"low": 5, "high": 19995.0, "step": 19990.0, "log": False,
                   "trange": 1, "regime": 2}])

    @dae_setter("SANS/TRANS", "sans")
    def setup_dae_50hz_short(self):
        """Setup LOQ for 50hz mode while short"""
        gen.change_sync("isis")
        gen.change_monitor(2, low=6800.0, high=17000.0)
        gen.change_vetos(clearall=True, smp=True, TS2=True,
                         ext0=True, ext1=True, ext2=True, ext3=True)
        return self._generic_scan(
            tcbs=[{"low": 6e3, "high": 1.96e4, "step": 4e2,
                   "log": False, "trange": 1},
                  {"low": 1.96e4, "high": 1.99e4, "step": 3e2,
                   "log": False, "trange": 2},
                  {"low": 1.99e4, "high": 2.08e4, "step": 1e2,
                   "log": False, "trange": 3},
                  {"low": 2.08e4, "high": 2.60e4, "step": 4e2,
                   "log": False, "trange": 4},
                  {"low": 6000, "high": 2.60e4, "step": 20000,
                   "log": False, "trange": 1, "regime": 2}])

    @dae_setter("SANS/TRANS", "sans")
    def setup_dae_50hz_long(self):
        """Setup LOQ for 50hz mode while long"""
        gen.change_sync("isis")
        gen.change_monitor(2, low=5000.0, high=27000.0)
        gen.change_vetos(clearall=True, smp=True, TS2=True,
                         ext0=True, ext1=True, ext2=True, ext3=True)
        return self._generic_scan(
            tcbs=[{"low": 2e4, "high": 3.95e4, "step": 2.5e2,
                   "log": False, "trange": 1},
                  {"low": 3.95e4, "high": 4e4, "step": 1e2,
                   "log": False, "trange": 2},
                  {"low": 20000, "high": 40000, "step": 20000,
                   "log": False, "trange": 1, "regime": 2}])

    @property
    def changer_pos(self):
        return gen.cget("Changer")["value"]

    @changer_pos.setter
    def changer_pos(self, pos):
        return gen.cset(Changer=pos)

    @staticmethod
    def set_aperture(size):
        if size == "":
            pass
        elif size.upper() == "SMALL":
            gen.cset(Aperture_2="SMALL")
        elif size.upper() == "MEDIUM":
            gen.cset(Aperture_2="MEDIUM")
        elif size.upper() == "LARGE":
            gen.cset(Aperture_2="LARGE")
        else:
            raise RuntimeError("Slit size {} is undefined".format(size))

    def _detector_is_on(self):
        """Is the detector currently on?"""
        return self.get_pv("MOXA12XX_02:CH0:AI:RBV") > 2

    @staticmethod
    def _detector_turn_on(delay=True):
        raise NotImplementedError("Detector toggling is not supported LOQ")
        # for x in range(8):
        #     self.send_pv("CAEN:hv0:4:{}:pwonoff".format(x), "On")

    @staticmethod
    def _detector_turn_off(delay=True):
        raise NotImplementedError("Detector toggling is not supported on LOQ")
        # for x in range(8):
        #     self.send_pv("CAEN:hv0:4:{}:pwonoff".format(x), "Off")

    def _configure_sans_custom(self):
        gen.cset(Tx_Mon="OUT")
        gen.waitfor_move()

    def _configure_trans_custom(self):
        gen.cset(Aperture_2="SMALL")
        gen.cset(Tx_Mon="IN")
        gen.waitfor_move()

    # pylint: disable=invalid-name
    def J1(self, temperature_1, temperature_2):
        """Run off Julabo 1"""
        self.send_pv("JULABO_01:MODE:SP", "OFF")
        sleep(1)
        self.send_pv("JULABO_02:MODE:SP", "OFF")
        gen.waitfor_move()
        gen.cset(Valve="J1")
        gen.waitfor_move()
        gen.cset(Julabo_1_Sensor="External")
        sleep(1)
        gen.cset(Julabo_2_Sensor="Internal")
        gen.waitfor_move()
        gen.cset(Internal_Setpoint_1=temperature_1)
        sleep(1)
        gen.cset(Internal_Setpoint_2=temperature_2)
        gen.waitfor_move()
        self.send_pv("JULABO_01:MODE:SP", "ON")
        sleep(1)
        self.send_pv("JULABO_02:MODE:SP", "ON")
        gen.waitfor_move()

    @staticmethod
    def J2(temperature_1, temperature_2):
        """Run off Julabo 2"""
        gen.cset(Julabo_1_Circulator="OFF")
        sleep(1)
        gen.cset(Julabo_2_Circulator="OFF")
        gen.waitfor_move()
        gen.cset(Valve="J2")
        gen.waitfor_move()
        gen.cset(Julabo_1_Sensor="Internal")
        sleep(1)
        gen.cset(Julabo_2_Sensor="External")
        gen.waitfor_move()
        gen.cset(Internal_Setpoint_1=temperature_1)
        sleep(1)
        gen.cset(Internal_Setpoint_2=temperature_2)
        gen.waitfor_move()
        gen.cset(Julabo_1_Circulator="ON")
        sleep(1)
        gen.cset(Julabo_2_Circulator="ON")
        gen.waitfor_move()


obj = LOQ()
<<<<<<< HEAD
for method in dir(obj):
    if method[0] != "_" and method not in locals() and \
       method not in block_accessors and \
       callable(getattr(obj, method)):
        locals()[method.lower()] = local_wrapper(obj, method)
        locals()[method.upper()] = local_wrapper(obj, method)
=======
for method in obj.method_iterator():
    locals()[method] = local_wrapper(obj, method)
>>>>>>> 74b56f0f
<|MERGE_RESOLUTION|>--- conflicted
+++ resolved
@@ -231,14 +231,9 @@
 
 
 obj = LOQ()
-<<<<<<< HEAD
 for method in dir(obj):
     if method[0] != "_" and method not in locals() and \
        method not in block_accessors and \
        callable(getattr(obj, method)):
         locals()[method.lower()] = local_wrapper(obj, method)
-        locals()[method.upper()] = local_wrapper(obj, method)
-=======
-for method in obj.method_iterator():
-    locals()[method] = local_wrapper(obj, method)
->>>>>>> 74b56f0f
+        locals()[method.upper()] = local_wrapper(obj, method)