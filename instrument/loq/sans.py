"""This is the instrument implementation for the LOQ beamline."""
from technique.sans.instrument import ScanningInstrument
from technique.sans.genie import gen
# pylint: disable=unused-import
from technique.sans.util import dae_setter  # noqa: F401
from general.scans.util import local_wrapper

pv_origin = "IN:LOQ"  # FIXME


class LOQ(ScanningInstrument):
    """This class handles the LOQ beamline"""

    def __init__(self):
        ScanningInstrument.__init__(self)
        self.setup_sans = self.setup_dae_histogram

    _poslist = ['AB', 'BB', 'CB', 'DB', 'EB', 'FB', 'GB', 'HB', 'IB', 'JB',
                'KB', 'LB', 'MB', 'NB', 'OB', 'PB', 'QB', 'RB', 'SB', 'TB',
                'C1B', 'C2B', 'C3B', 'C4B', 'C5B', 'C6B', 'C7B',
                'C8B', 'C9B', 'C10B', 'C11B', 'C12B', 'C13B', 'C14B',
                'C1T', 'C2T', 'C3T', 'C4T', 'C5T', 'C6T', 'C7T',
                'C8T', 'C9T', 'C10T', 'C11T', 'C12T', 'C13T', 'C14T',
                'W1B', 'W2B', 'W3B', 'W4B', 'W5B', 'W6B', 'W7B', 'W8B',
                'W9B', 'W10B', 'W11B', 'W12B', 'W13B', 'W14B', 'W15B', 'W16B']

    def set_measurement_type(self, value):
        gen.set_pv(pv_origin + ":PARS:SAMPLE:MEAS:TYPE", value)

    def set_measurement_label(self, value):
        gen.set_pv(pv_origin + ":PARS:SAMPLE:MEAS:LABEL", value)

    def set_measurement_id(self, value):
        gen.set_pv(pv_origin + ":PARS:SAMPLE:MEAS:ID", value)

    @staticmethod
    def _generic_scan(  # pylint: disable=dangerous-default-value
<<<<<<< HEAD
            detector, spectra,
=======
            detector=r"detector35576_M4.dat",
            spectra=r"spectra35576_M4.dat",
>>>>>>> e206a70c
            wiring=r"wiring35576_M4.dat",
            tcbs=[{"low": 3500.0, "high": 43500.0, "step": 0.025,
                   "log": True}]):
        base = r"C:\Instrument\Settings\config\NDXLOQ\configurations\tables\\"
        ScanningInstrument._generic_scan(
            base+detector, base+spectra, base+wiring, tcbs)

    @dae_setter("SANS/TRANS", "sans")
    def setup_dae_event(self):
<<<<<<< HEAD
        self.setup_dae_histogram()

    @dae_setter("SANS/TRANS", "sans")
    def setup_dae_histogram(self):
        return self._generic_scan(
            detector="detector35576_M4.dat",
            spectra="spectra35576_M4.dat")

    @dae_setter("TRANS", "transmission")
    def setup_dae_transmission(self):
        return self._generic_scan(
            detector="detector35576_M4.dat",
            spectra="spectra35576_M4.dat")
=======
        self.setup_dae_normal()

    @dae_setter("SANS/TRANS", "sans")
    def setup_dae_histogram(self):
        self.setup_dae_normal()

    @dae_setter("TRANS", "transmission")
    def setup_dae_transmission(self):
        return self._generic_scan()
>>>>>>> e206a70c

    @dae_setter("SANS", "sans")
    def setup_dae_bsalignment(self):
        raise NotImplementedError("DAE mode bsalignment unwritten for LOQ")

    @dae_setter("SCAN", "scan")
    def setup_dae_scanning(self):
        # FIXME: LOQ doesn't have a history of scanning, so it's not
        # certain what mode should be used.  For now, we'll guess it
        # to be the same as histogram
<<<<<<< HEAD
        return self._generic_scan(
            detector="detector35576_M4.dat",
            spectra="spectra35576_M4.dat")
=======
        return self._generic_scan()
>>>>>>> e206a70c

    @dae_setter("SCAN", "scan")
    def setup_dae_nr(self):
        raise NotImplementedError("LOQ cannot perform reflectometry")

    @dae_setter("SCAN", "scan")
    def setup_dae_nrscanning(self):
        raise NotImplementedError("LOQ cannot perform reflectometry")

    @dae_setter("SANS/TRANS", "sans")
<<<<<<< HEAD
    def setup_dae_fifty(self):
        """A dae mode for LOQ at 50 hz."""
        raise NotImplementedError("DAE mode for 50 Hz unwritten for LOQ")
=======
    @staticmethod
    def setup_dae_normal():
        """Setup LOQ for normal operation"""
        gen.change_sync("smp")
        gen.change_monitor(2, low=5000.0, high=27000.0)
        gen.change_vetos(clearall=True, smp=True, TS2=True,
                         ext0=True, ext1=True, ext2=True, ext3=True)
        return LOQ._generic_scan(
            tcbs=[{"low": 3500.0, "high": 43500.0, "step": 0.025,
                   "log": True}])

    @dae_setter("SANS/TRANS", "sans")
    @staticmethod
    def setup_dae_quiet():
        """Setup LOQ for quiet operation"""
        gen.change_sync("internal")
        gen.change_monitor(2, low=5.0, high=20000.0)
        gen.change_vetos(clearall=True, smp=False, TS2=False,
                         ext0=False, ext1=False, ext2=False, ext3=False)
        return LOQ._generic_scan(
            tcbs=[{"low": 5.0, "high": 19995.0, "step": 4000.0,
                   "log": False}])

    @dae_setter("SANS/TRANS", "sans")
    @staticmethod
    def setup_dae_50hz_short():
        """Setup LOQ for 50hz mode while short"""
        gen.change_sync("isis")
        gen.change_monitor(2, low=6800.0, high=17000.0)
        gen.change_vetos(clearall=True, smp=True, TS2=True,
                         ext0=True, ext1=True, ext2=True, ext3=True)
        return LOQ._generic_scan(
            tcbs=[{"low": 6e3, "high": 1.96e4, "step": 4e2, "log": False},
                  {"low": 1.96e4, "high": 1.99e4, "step": 3e2, "log": False},
                  {"low": 1.99e4, "high": 2.08e4, "step": 1e2, "log": False},
                  {"low": 2.08e4, "high": 2.60e4, "step": 4e2, "log": False}])

    @dae_setter("SANS/TRANS", "sans")
    @staticmethod
    def setup_dae_50hz_long():
        """Setup LOQ for 50hz mode while long"""
        gen.change_sync("isis")
        gen.change_monitor(2, low=5000.0, high=27000.0)
        gen.change_vetos(clearall=True, smp=True, TS2=True,
                         ext0=True, ext1=True, ext2=True, ext3=True)
        return LOQ._generic_scan(
            tcbs=[{"low": 2e4, "high": 3.95e4, "step": 2.5e2, "log": False},
                  {"low": 3.95e4, "high": 4e4, "step": 1e2, "log": False}])
>>>>>>> e206a70c

    @staticmethod
    def _move_pos(pos):
        """Move the sample changer to a labelled position"""
        return gen.cset(Changer=pos)

    @staticmethod
    def set_aperture(size):
        if size == "":
            pass
        elif size.upper() == "SMALL":
            gen.cset(Aperture_2="SMALL")
        elif size.upper() == "MEDIUM":
            gen.cset(Aperture_2="MEDIUM")
        elif size.upper() == "LARGE":
            gen.cset(Aperture_2="LARGE")
        else:
            raise RuntimeError("Slit size {} is undefined".format(size))

    @staticmethod
    def _detector_is_on():
        """Is the detector currently on?"""
        return gen.get_pv("IN:LOQ:MOXA12XX_02:CH0:AI:RBV") > 2

    @staticmethod
    def _detector_turn_on(delay=True):
        raise NotImplementedError("Detector toggling is not supported LOQ")
        # for x in range(8):
        #     gen.set_pv(pv_origin + ":CAEN:hv0:4:{}:pwonoff".format(x), "On")

    @staticmethod
    def _detector_turn_off(delay=True):
        raise NotImplementedError("Detector toggling is not supported on LOQ")
        # for x in range(8):
        #     gen.set_pv(pv_origin + ":CAEN:hv0:4:{}:pwonoff".format(x), "Off")

    def _configure_sans_custom(self):
        gen.cset(Tx_Mon="OUT")
        gen.waitfor_move()

    def _configure_trans_custom(self):
        gen.cset(Aperture_2="SMALL")
        gen.waitfor_move()
        gen.cset(Tx_Mon="IN")


obj = LOQ()
for method in dir(obj):
    if method[0] != "_" and method not in locals() and \
       callable(getattr(obj, method)):
        locals()[method] = local_wrapper(obj, method)


# pylint: disable=invalid-name
def J1(temperature_1, temperature_2):
    """Run off Julabo 1"""
    gen.cset(Julabo_1_Circulator="OFF")
    gen.cset(Julabo_2_Circulator="OFF")
    gen.cset(Valve="J1")
    gen.cset(Julabo_1_Sensor="External")
    gen.cset(Julabo_2_Sensor="Internal")
    gen.cset(Internal_Setpoint_1=temperature_1)
    gen.cset(Internal_Setpoint_2=temperature_2)
    gen.cset(Julabo_1_Circulator="ON")
    gen.cset(Julabo_2_Circulator="ON")


def J2(temperature_1, temperature_2):
    """Run off Julabo 2"""
    gen.cset(Julabo_1_Circulator="OFF")
    gen.cset(Julabo_2_Circulator="OFF")
    gen.cset(Valve="J2")
    gen.cset(Julabo_1_Sensor="Internal")
    gen.cset(Julabo_2_Sensor="External")
    gen.cset(Internal_Setpoint_1=temperature_1)
    gen.cset(Internal_Setpoint_2=temperature_2)
    gen.cset(Julabo_1_Circulator="ON")
    gen.cset(Julabo_2_Circulator="ON")<|MERGE_RESOLUTION|>--- conflicted
+++ resolved
@@ -35,12 +35,6 @@
 
     @staticmethod
     def _generic_scan(  # pylint: disable=dangerous-default-value
-<<<<<<< HEAD
-            detector, spectra,
-=======
-            detector=r"detector35576_M4.dat",
-            spectra=r"spectra35576_M4.dat",
->>>>>>> e206a70c
             wiring=r"wiring35576_M4.dat",
             tcbs=[{"low": 3500.0, "high": 43500.0, "step": 0.025,
                    "log": True}]):
@@ -50,21 +44,6 @@
 
     @dae_setter("SANS/TRANS", "sans")
     def setup_dae_event(self):
-<<<<<<< HEAD
-        self.setup_dae_histogram()
-
-    @dae_setter("SANS/TRANS", "sans")
-    def setup_dae_histogram(self):
-        return self._generic_scan(
-            detector="detector35576_M4.dat",
-            spectra="spectra35576_M4.dat")
-
-    @dae_setter("TRANS", "transmission")
-    def setup_dae_transmission(self):
-        return self._generic_scan(
-            detector="detector35576_M4.dat",
-            spectra="spectra35576_M4.dat")
-=======
         self.setup_dae_normal()
 
     @dae_setter("SANS/TRANS", "sans")
@@ -74,7 +53,6 @@
     @dae_setter("TRANS", "transmission")
     def setup_dae_transmission(self):
         return self._generic_scan()
->>>>>>> e206a70c
 
     @dae_setter("SANS", "sans")
     def setup_dae_bsalignment(self):
@@ -85,13 +63,7 @@
         # FIXME: LOQ doesn't have a history of scanning, so it's not
         # certain what mode should be used.  For now, we'll guess it
         # to be the same as histogram
-<<<<<<< HEAD
-        return self._generic_scan(
-            detector="detector35576_M4.dat",
-            spectra="spectra35576_M4.dat")
-=======
         return self._generic_scan()
->>>>>>> e206a70c
 
     @dae_setter("SCAN", "scan")
     def setup_dae_nr(self):
@@ -102,11 +74,6 @@
         raise NotImplementedError("LOQ cannot perform reflectometry")
 
     @dae_setter("SANS/TRANS", "sans")
-<<<<<<< HEAD
-    def setup_dae_fifty(self):
-        """A dae mode for LOQ at 50 hz."""
-        raise NotImplementedError("DAE mode for 50 Hz unwritten for LOQ")
-=======
     @staticmethod
     def setup_dae_normal():
         """Setup LOQ for normal operation"""
@@ -155,7 +122,6 @@
         return LOQ._generic_scan(
             tcbs=[{"low": 2e4, "high": 3.95e4, "step": 2.5e2, "log": False},
                   {"low": 3.95e4, "high": 4e4, "step": 1e2, "log": False}])
->>>>>>> e206a70c
 
     @staticmethod
     def _move_pos(pos):
