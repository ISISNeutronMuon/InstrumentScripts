--- conflicted
+++ resolved
@@ -7,12 +7,7 @@
 from __future__ import print_function
 from general.scans.defaults import Defaults
 from general.scans.detector import specific_spectra
-<<<<<<< HEAD
 from general.scans.motion import populate
-from general.scans.util import local_wrapper
-
-
-=======
 from general.scans.util import local_wrapper
 
 
@@ -21,7 +16,6 @@
     return specific_spectra([[spectrum]])
 
 
->>>>>>> 6503b8eb
 class Zoom(Defaults):
     """
     This class represents the default functions for the Zoom instrument.
@@ -45,15 +39,10 @@
 ascan = local_wrapper(_zm, "ascan")
 dscan = local_wrapper(_zm, "dscan")
 rscan = local_wrapper(_zm, "rscan")
-<<<<<<< HEAD
-populate()
-monitor2 = specific_spectra([[2]])
-monitor3 = specific_spectra([[3]])
-monitor4 = specific_spectra([[4]])
-=======
+
 print("Remember to populate")
 monitor1 = zoom_monitor(1)
 monitor2 = zoom_monitor(2)
 monitor3 = zoom_monitor(3)
 monitor4 = zoom_monitor(4)
->>>>>>> 6503b8eb
+monitor5 = zoom_monitor(5)