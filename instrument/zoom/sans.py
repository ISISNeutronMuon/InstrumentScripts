"""This is the instrument implementation for the Zoom beamline."""
from technique.sans.instrument import ScanningInstrument
# pylint: disable=unused-import
from technique.sans.util import dae_setter  # noqa: F401
from general.scans.util import local_wrapper


class Zoom(ScanningInstrument):
    """This class handles the Zoom beamline"""
    _PV_BASE = "IN:ZOOM:"

    @dae_setter("SCAN", "scan")
    def setup_dae_scanning(self):
        raise NotImplementedError("Scanning tables not yet set")

    @dae_setter("SCAN", "scan")
    def setup_dae_nr(self):
        raise NotImplementedError("Neutron reflectivity tables not yet set")

    @dae_setter("SCAN", "scan")
    def setup_dae_nrscanning(self):
        raise NotImplementedError(
            "Neutron reflectivity scanning tables not yet set")

    def _generic_scan(  # pylint: disable=dangerous-default-value
<<<<<<< HEAD
            self, detector, spectra,
=======
            self,
            detector, spectra,
>>>>>>> 0e6f9c85
            wiring=r"detector_1det_1dae3card.dat",
            tcbs=[{"low": 5.0, "high": 100000.0, "step": 200.0,
                   "trange": 1, "log": 0}]):
        base = r"C:\Instrument\Settings\config\NDXZOOM\configurations\tables\\"
<<<<<<< HEAD
        ScanningInstrument._generic_scan(
            self, base+detector, base+spectra, base+wiring, tcbs)
=======
        self._generic_scan(
            base + detector, base + spectra, base + wiring, tcbs)
>>>>>>> 0e6f9c85

    @dae_setter("SANS", "sans")
    def setup_dae_event(self):
        self._generic_scan(
            detector=r"detector_1det_1dae3card.dat",
            spectra=r"spec2det_280318_to_test_18_1.txt",
            wiring=r"wiring1det_event_200218.dat")

    @dae_setter("SANS", "sans")
    def setup_dae_histogram(self):
        self._generic_scan(
            detector=r"detector_1det_1dae3card.dat",
            spectra=r"spec2det_130218.txt",
            wiring=r"wiring1det_histogram_200218.dat")

    @dae_setter("TRANS", "transmission")
    def setup_dae_transmission(self):
        self._generic_scan(
            spectra=r"spectrum_8mon_1dae3card_00.dat",
            wiring=r"wiring_8mon_1dae3card_00_hist.dat",
            detector=r"detector_8mon_1dae3card_00.dat")

    @dae_setter("SANS", "sans")
    def setup_dae_bsalignment(self):
        raise NotImplementedError("Beam Stop Alignment tables not yet set")

    @staticmethod
    def set_aperture(size):
        if size.upper() == "MEDIUM":
            # change the line below to match ZOOM motors
            # gen.cset(a1hgap=20.0, a1vgap=20.0, s1hgap=14.0, s1vgap=14.0)
            pass

    def _detector_is_on(self):
        """Is the detector currently on?"""
        voltage_status = all([
            self.get_pv(
                "CAEN:hv0:4:{}:status".format(x)).lower() == "on"
            for x in range(8)])
        return voltage_status

    def _detector_turn_on(self, delay=True):
        raise NotImplementedError("Detector toggling is not supported Zoom")
        # for x in range(8):
        #     self.set_pv("CAEN:hv0:4:{}:pwonoff".format(x), "On")

    def _detector_turn_off(self, delay=True):
        raise NotImplementedError("Detector toggling is not supported on Zoom")
        # for x in range(8):
        #     self.set_pv("CAEN:hv0:4:{}:pwonoff".format(x), "Off")

    def _configure_sans_custom(self):
        # move the transmission monitor out
        self.set_pv("VACUUM:MONITOR:4:EXTRACT", "EXTRACT")

    def _configure_trans_custom(self):
        # move the transmission monitor in
        self.set_pv("VACUUM:MONITOR:4:INSERT", "INSERT")

block_accessors = ["changer_pos"]

obj = Zoom()
for method in dir(obj):
    if method[0] != "_" and method not in locals() and \
       method not in block_accessors and \
       callable(getattr(obj, method)):
        locals()[method] = local_wrapper(obj, method)<|MERGE_RESOLUTION|>--- conflicted
+++ resolved
@@ -23,23 +23,14 @@
             "Neutron reflectivity scanning tables not yet set")
 
     def _generic_scan(  # pylint: disable=dangerous-default-value
-<<<<<<< HEAD
-            self, detector, spectra,
-=======
             self,
             detector, spectra,
->>>>>>> 0e6f9c85
             wiring=r"detector_1det_1dae3card.dat",
             tcbs=[{"low": 5.0, "high": 100000.0, "step": 200.0,
                    "trange": 1, "log": 0}]):
         base = r"C:\Instrument\Settings\config\NDXZOOM\configurations\tables\\"
-<<<<<<< HEAD
         ScanningInstrument._generic_scan(
             self, base+detector, base+spectra, base+wiring, tcbs)
-=======
-        self._generic_scan(
-            base + detector, base + spectra, base + wiring, tcbs)
->>>>>>> 0e6f9c85
 
     @dae_setter("SANS", "sans")
     def setup_dae_event(self):
