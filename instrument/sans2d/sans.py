"""This is the instrument implementation for the Sans2d beamline."""
from technique.sans.genie import gen
from technique.sans.instrument import ScanningInstrument
# pylint: disable=unused-import
from technique.sans.util import set_metadata  # noqa: F401
from general.scans.util import local_wrapper
<<<<<<< HEAD
=======
from genie_python import genie as g
from general.utilities.io import alert_on_error
>>>>>>> e01b8f54
from logging import warning


class Sans2d(ScanningInstrument):
    """This class handles the SANS2D beamline"""
<<<<<<< HEAD
=======
    _PV_BASE = g.my_pv_prefix
    _poslist = ['AB', 'BB', 'CB', 'DB', 'EB', 'FB', 'GB', 'HB', 'IB', 'JB',
                'KB', 'LB', 'MB', 'NB', 'OB', 'PB', 'QB', 'RB', 'SB', 'TB',
                'AT', 'BT', 'CT', 'DT', 'ET', 'FT', 'GT', 'HT', 'IT', 'JT',
                'KT', 'LT', 'MT', 'NT', 'OT', 'PT', 'QT', 'RT', 'ST', 'TT',
                '1CB', '2CB', '3CB', '4CB', '5CB', '6CB', '7CB','8CB', '9CB',
                '10CB', '11CB', '12CB', '13CB', '14CB','15CB', '16CB', '17CB', '18CB',
                '1CT', '2CT', '3CT', '4CT', '5CT', '6CT', '7CT','8CT', '9CT',
                '10CT', '11CT', '12CT', '13CT', '14CT','15CT', '16CT', '17CT', '18CT',
                '1GT', '2GT', '3GT', '4GT', '5GT', '6GT', '7GT',
                '8GT', '9GT', '10GT', '11GT', '12GT', '13GT', '14GT',
                '1WB', '2WB', '3WB', '4WB', '5WB', '6WB', '7WB',
                '8WB', '9WB', '10WB', '11WB', '12WB', '13WB', '14WB',
                '1WT', '2WT', '3WT', '4WT', '5WT', '6WT', '7WT',
                '8WT', '9WT', '10WT', '11WT', '12WT', '13WT', '14WT',
                '1GT', '2GT', '3GT', '4GT', '5GT', '6GT', '7GT', '8GT', '9GT',
                '10GT', '11GT', '12GT',
                '1GB', '2GB', '3GB', '4GB', '5GB', '6GB', '7GB', '8GB', '9GB',
                '10GB', '11GB', '12GB',
                '8WBL', '9WBL', '10WBL', '11WBL', '12WBL', '13WBL', '14WBL',
                'ATrod', 'BTrod', 'CTrod', 'DTrod', 'ETrod', 'FTrod', 'GTrod', 'HTrod', 'ITrod', 'JTrod',
                'KTrod', 'LTrod', 'MTrod', 'NTrod', 'OTrod', 'PTrod', 'QTrod', 'RTrod', 'STrod', 'TTrod',
                'ABrod', 'BBrod', 'CBrod', 'DBrod', 'EBrod', 'FBrod', 'GBrod', 'HBrod', 'IBrod', 'JBrod',
                'KBrod', 'LBrod', 'MBrod', 'NBrod', 'OBrod', 'PBrod', 'QBrod', 'RBrod', 'SBrod', 'TBrod',
                '1CBrod', '2CBrod', '3CBrod', '4CBrod', '5CBrod', '6CBrod', '7CBrod',
                '8CBrod', '9CBrod', '10CBrod', '11CBrod', '12CBrod', '13CBrod', '14CBrod',
                '15CBrod', '16CBrod', '17CBrod', '18CBrod',
                '1CTrod', '2CTrod', '3CTrod', '4CTrod', '5CTrod', '6CTrod', '7CTrod',
                '8CTrod', '9CTrod', '10CTrod', '11CTrod', '12CTrod', '13CTrod', '14CTrod',
                '15CTrod', '16CTrod', '17CTrod', '18CTrod',
                '1WBrod', '2WBrod', '3WBrod', '4WBrod', '5WBrod', '6WBrod', '7WBrod',
                '8WBrod', '9WBrod', '10WBrod', '11WBrod', '12WBrod', '13WBrod', '14WBrod',
                '1WTrod', '2WTrod', '3WTrod', '4WTrod', '5WTrod', '6WTrod', '7WTrod',
                '8WTrod', '9WTrod', '10WTrod', '11WTrod', '12WTrod', '13WTrod', '14WTrod',
                '1RR', '2RR', '3RR', '4RR', '5RR', '6RR', '7RR',
                '1W7', '2W7', '3W7', '4W7', '5W7', '6W7', '7W7',
                'XSF',
                'ASFT', 'BSFT', 'CSFT', 'DSFT', 'ESFT', 'FSFT', 'GSFT', 'HSFT', 'ISFT', 'JSFT',
                '1SFA', '2SFA', '3SFA', '4SFA', '5SFA', '6SFA', '7SFA',
                ]

    def check_move_pos(self, pos):
        """Check whether the position is valid and return True or False

        Parameters
        ----------
        pos : str
          The sample changer position

        """
        if pos not in self._poslist:
            warning("Error in script, position {} does not exist".format(pos))
            return False
        return True
>>>>>>> e01b8f54

    @set_metadata("SCAN", "scan")
    def setup_dae_scanning(self):
        raise NotImplementedError("Scanning tables not yet set")

    @set_metadata("SCAN", "scan")
    def setup_dae_nr(self):
        raise NotImplementedError("Neutron reflectivity tables not yet set")

    @set_metadata("SCAN", "scan")
    def setup_dae_nrscanning(self):
        raise NotImplementedError(
            "Neutron reflectivity scanning tables not yet set")

    def _generic_scan(
            self,
            detector, spectra,
            wiring, tcbs=[{"low": 5.5, "high":50.0, "step": 44.5, "log": 0, "trange":1, "regime":1},
                          {"low": 50.0, "high":2500.0, "step": 50.0, "log": 0, "trange":2, "regime":1},
                          {"low": 2500.0, "high":14000.0, "step": 0.02, "log": 1, "trange":3, "regime":1},
                          {"low": 14000.0, "high":99750.0, "step": 250.0, "log": 0, "trange":4, "regime":1},
                          {"low": 99750.0, "high":100005.0, "step": 255.0, "log": 0, "trange":5, "regime":1},
                          {"low": 5.5, "high":100005.0, "step": 5.0, "log": 0, "trange":1, "regime":2},
                          {"low": 0.0, "high":0.0, "step": 0.0, "log": 0, "trange":2, "regime":2},
                          {"low": 0.0, "high":0.0, "step": 0.0, "log": 0, "trange":3, "regime":2},
                          {"low": 0.0, "high":0.0, "step": 0.0, "log": 0, "trange":4, "regime":2},
                          {"low": 0.0, "high":0.0, "step": 0.0, "log": 0, "trange":5, "regime":2}]):
        base = r"C:\Instrument\Settings\config\NDXSANS2D\configurations\tables\\"
        ScanningInstrument._generic_scan(self,
            base + detector, base + spectra, base + wiring, tcbs)

    @set_metadata("SANS", "sans")
    def setup_dae_event(self):
        self._generic_scan(
            detector=r"detector_gastubes_01.dat",
            spectra=r"spectrum_gastubes_01.dat",
            wiring=r"wiring_gastubes_01_event.dat")

    @set_metadata("SANS", "sans")
    def setup_dae_histogram(self):
<<<<<<< HEAD
        self._generic_scan(
            detector=r"detector_gastubes_02.dat",
            spectra=r"spectrum_gastubes_02.dat",
            wiring=r"wiring_gastubes_02_hist.dat",
            tcbs=[])
=======
        raise NotImplementedError(
            "Neutron reflectivity scanning tables not yet set")
>>>>>>> e01b8f54

    @set_metadata("TRANS", "transmission")
    def setup_dae_transmission(self):
        self._generic_scan(
            detector=r"detector_trans8.dat",
            spectra=r"spectra_trans8.dat",
            wiring=r"wiring_trans8.dat",
<<<<<<< HEAD
            tcbs=[])
=======
            detector=r"detector_trans8.dat")
>>>>>>> e01b8f54

    @set_metadata("SANS", "sans")
    def setup_dae_bsalignment(self):
        raise NotImplementedError("Beam Stop Alignment tables not yet set")


    def set_aperture(self, size):
        """
        Set the beam aperture to the desired size.

        Parameters
        ----------
        size : str
<<<<<<< HEAD
          The aperture size. The options (case insensitive) are:
          small, medium, large and xl
          Any other options are ignored"""

        if not size.upper() in ["SMALL", "MEDIUM", "LARGE", "XL"]:
            pass
=======
          The aperture size.  e.g. "Small" or "Medium"
          A blank string (the default value) results in
          the aperture not being changed."""
        if not size:
            # Empty string means keep the current position
            return
        size = size.upper()
        if size not in ["SMALL", "MEDIUM", "LARGE", "XLARGE"]:
            raise RuntimeError("Unknown slit size: {}".format(size))
>>>>>>> e01b8f54
        gen.set_pv("LKUP:SCRAPER:POSN:SP", size, is_local=True)
        gen.waitfor_move()

    def _detector_is_on(self):
<<<<<<< HEAD
        warning("_detector_is_on assumes detector is on")
        return True

    def _detector_turn_on(delay=True):
        raise NotImplementedError("Detector toggling is not supported Sans2d")
=======
        """Is the detector currently on?"""
        voltage_status = all([
            self.get_pv(
                "CAEN:hv0:1:{}:status".format(x)).lower() == "on"
            for x in range(10)])
        return voltage_status

    def _detector_turn_on(self, delay=True):
        alert_on_error("SANS2D Detectors must be turned on manually", False)
>>>>>>> e01b8f54

    def _detector_turn_off(self, delay=True):
        alert_on_error("SANS2D Detectors must be turned off manually", False)

    def _configure_sans_custom(self):
        # move the transmission monitor out
        gen.set_pv("FINS_VAC:MONITOR3:STATUS:SP", "OUT", is_local=True)

        gen.waitfor_move()

    def _configure_trans_custom(self):
        # move the transmission monitor in
        gen.set_pv("FINS_VAC:MONITOR3:STATUS:SP", "IN", is_local=True)

        gen.waitfor_move()


obj = Sans2d()
for method in obj.method_iterator():
    locals()[method] = local_wrapper(obj, method)<|MERGE_RESOLUTION|>--- conflicted
+++ resolved
@@ -4,19 +4,14 @@
 # pylint: disable=unused-import
 from technique.sans.util import set_metadata  # noqa: F401
 from general.scans.util import local_wrapper
-<<<<<<< HEAD
-=======
 from genie_python import genie as g
 from general.utilities.io import alert_on_error
->>>>>>> e01b8f54
 from logging import warning
 
 
 class Sans2d(ScanningInstrument):
     """This class handles the SANS2D beamline"""
-<<<<<<< HEAD
-=======
-    _PV_BASE = g.my_pv_prefix
+
     _poslist = ['AB', 'BB', 'CB', 'DB', 'EB', 'FB', 'GB', 'HB', 'IB', 'JB',
                 'KB', 'LB', 'MB', 'NB', 'OB', 'PB', 'QB', 'RB', 'SB', 'TB',
                 'AT', 'BT', 'CT', 'DT', 'ET', 'FT', 'GT', 'HT', 'IT', 'JT',
@@ -70,7 +65,6 @@
             warning("Error in script, position {} does not exist".format(pos))
             return False
         return True
->>>>>>> e01b8f54
 
     @set_metadata("SCAN", "scan")
     def setup_dae_scanning(self):
@@ -111,28 +105,20 @@
 
     @set_metadata("SANS", "sans")
     def setup_dae_histogram(self):
-<<<<<<< HEAD
-        self._generic_scan(
-            detector=r"detector_gastubes_02.dat",
-            spectra=r"spectrum_gastubes_02.dat",
-            wiring=r"wiring_gastubes_02_hist.dat",
-            tcbs=[])
-=======
+        # self._generic_scan(
+        #     detector=r"detector_gastubes_02.dat",
+        #     spectra=r"spectrum_gastubes_02.dat",
+        #     wiring=r"wiring_gastubes_02_hist.dat",
+        #     tcbs=[])
         raise NotImplementedError(
             "Neutron reflectivity scanning tables not yet set")
->>>>>>> e01b8f54
 
     @set_metadata("TRANS", "transmission")
     def setup_dae_transmission(self):
         self._generic_scan(
             detector=r"detector_trans8.dat",
             spectra=r"spectra_trans8.dat",
-            wiring=r"wiring_trans8.dat",
-<<<<<<< HEAD
-            tcbs=[])
-=======
-            detector=r"detector_trans8.dat")
->>>>>>> e01b8f54
+            wiring=r"wiring_trans8.dat")
 
     @set_metadata("SANS", "sans")
     def setup_dae_bsalignment(self):
@@ -146,35 +132,20 @@
         Parameters
         ----------
         size : str
-<<<<<<< HEAD
-          The aperture size. The options (case insensitive) are:
-          small, medium, large and xl
-          Any other options are ignored"""
-
-        if not size.upper() in ["SMALL", "MEDIUM", "LARGE", "XL"]:
-            pass
-=======
           The aperture size.  e.g. "Small" or "Medium"
           A blank string (the default value) results in
-          the aperture not being changed."""
+          the aperture not being changed.
+        """
         if not size:
             # Empty string means keep the current position
             return
         size = size.upper()
         if size not in ["SMALL", "MEDIUM", "LARGE", "XLARGE"]:
             raise RuntimeError("Unknown slit size: {}".format(size))
->>>>>>> e01b8f54
         gen.set_pv("LKUP:SCRAPER:POSN:SP", size, is_local=True)
         gen.waitfor_move()
 
     def _detector_is_on(self):
-<<<<<<< HEAD
-        warning("_detector_is_on assumes detector is on")
-        return True
-
-    def _detector_turn_on(delay=True):
-        raise NotImplementedError("Detector toggling is not supported Sans2d")
-=======
         """Is the detector currently on?"""
         voltage_status = all([
             self.get_pv(
@@ -184,7 +155,6 @@
 
     def _detector_turn_on(self, delay=True):
         alert_on_error("SANS2D Detectors must be turned on manually", False)
->>>>>>> e01b8f54
 
     def _detector_turn_off(self, delay=True):
         alert_on_error("SANS2D Detectors must be turned off manually", False)
