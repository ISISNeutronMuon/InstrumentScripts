--- conflicted
+++ resolved
@@ -7,8 +7,4 @@
 from general.scans.detector import specific_spectra  # noqa: F401
 from general.scans.fit import *  # noqa: F401, F403
 
-<<<<<<< HEAD
-from . import scans
-=======
-from .scans import *
->>>>>>> 77bf7456
+from .scans import *