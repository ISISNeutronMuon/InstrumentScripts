"""The Scans module holds the base classes for scan objects.  These
objects reify the steps an instrument takes in a scan and allow us to
have single place where all of the various scanning methods can be
condensed.

The only export of this module that should ever need to be directly
accessed by other modules is SimpleScan.  Everything else should be
treated as private.

"""
from __future__ import absolute_import, print_function
from abc import ABCMeta, abstractmethod
# pylint: disable=no-name-in-module
from collections import Iterable, OrderedDict
from contextlib import contextmanager
import time
import six
import numpy as np
from six import add_metaclass
import matplotlib.pyplot as plt

from .monoid import ListOfMonoids, Monoid, Average, Exact
from .detector import DetectorManager
from .fit import Fit, ExactFit

try:
    # pylint: disable=import-error
    from genie_python import genie as g
except ImportError:
    # We must be in a test environment
    from .mocks import g

TIME_KEYS = ["frames", "uamps", "seconds", "minutes", "hours"]


def just_times(kwargs):
    """Filter a dict down to just the waitfor members"""
    return {x: kwargs[x] for x in kwargs
            if x in TIME_KEYS}


def merge_dicts(x, y):
    """Given two dicts, merge them into a new dict as a shallow copy."""
    final = x.copy()
    final.update(y)
    return final


def _plot_range(array):
    if not array:
        return (-0.05, 0.05)
    # array = [float(x) for x in array]
    low = array.min()
    high = array.max()
    diff = high-low
    return (low - 0.05 * diff,
            high + 0.05 * diff)


def estimate(seconds=None, minutes=None, hours=None,
             uamps=None, frames=None, **_):
    """Estimate takes a measurement specification and predicts how long
    the measurement will take in seconds.

    """
    if seconds or minutes or hours:
        if not seconds:
            seconds = 0
        if not minutes:
            minutes = 0
        if not hours:
            hours = 0
        return seconds + 60 * minutes + 3600 * hours

    if frames:
        return frames / 10.0

    if uamps:
        return 90 * uamps

    return 0


@add_metaclass(ABCMeta)
class Scan(object):
    """The virtual class that represents all controlled scans.  This class
    should never be instantiated directly, but rather by one of its
    subclasses."""

    defaults = None

    def _normalise_detector(self, detector):
        if not detector:
            detector = self.defaults.detector
        if not isinstance(detector, DetectorManager):
            detector = DetectorManager(detector)
        return detector

    @abstractmethod
    def map(self, func):
        """The map function returns a modified scan that performs the given
        function on all of the original positions to return the new positions.
        """

    @property
    @abstractmethod
    def reverse(self):
        """Create a new scan that runs in the opposite direction"""

    @abstractmethod
    def min(self):
        """Find the smallest point in a scan"""

    @abstractmethod
    def max(self):
        """Find the largest point in a scan"""

    def __iter__(self):
        pass

    def __add__(self, x):
        return SumScan(self, x)

    def __mul__(self, x):
        return ProductScan(self, x)

    def __and__(self, x):
        return ParallelScan(self, x)

    @property
    def forever(self):
        """
        Create a scan that will cycle until stopped by the user.
        """
        return ForeverScan(self)

    @property
    def and_back(self):
        """
        Run then scan both forwards and in reverse.  This can help minimise
        motor movement.
        """
        return self + self.reverse

    def plot(self, detector=None, save=None,
             action=None, **kwargs):
        """Run over the scan an perform a simple measurement at each position.
        The measurement parameter can be used to set what type of measurement
        is to be taken.  If the save parameter is set to a file name, then the
        plot will be saved in that file."""
        import warnings
        warnings.simplefilter("ignore", UserWarning)

        detector = self._normalise_detector(detector)

        fig, axis = plt.subplots()
        plt.show()

        xs = []
        ys = ListOfMonoids()

        action_remainder = None
        try:
            with open(self.defaults.log_file(), "w") as logfile, \
                 detector(self, save=save, **kwargs) as detect:
                for x in self:
                    # FIXME: Handle multidimensional plots
                    (label, position) = next(iter(x.items()))
                    value = detect(**just_times(kwargs))
                    if isinstance(value, float):
                        value = Average(value)
                    if position in xs:
                        ys[xs.index(position)] += value
                    else:
                        xs.append(position)
                        ys.append(value)
                    logfile.write("{}\t{}\t{}\n".format(xs[-1], str(ys[-1]),
                                                        str(ys[-1].err())))
                    axis.clear()
                    axis.set_xlabel(label)
                    if isinstance(self.min(), tuple):
                        rng = [1.05*self.min()[0] - 0.05 * self.max()[0],
                               1.05*self.max()[0] - 0.05 * self.min()[0]]
                    else:
                        rng = [1.05*self.min() - 0.05 * self.max(),
                               1.05*self.max() - 0.05 * self.min()]
                    axis.set_xlim(rng[0], rng[1])
                    rng = _plot_range(ys)
                    axis.set_ylim(rng[0], rng[1])
                    ys.plot(axis, xs)
                    if action:
                        action_remainder = action(xs, ys,
                                                  axis, action_remainder)
                    plt.draw()
        except KeyboardInterrupt:  # pragma: no cover
            pass
        if isinstance(save, str):
            fig.savefig(save)

        return action_remainder

    def measure(self, title, measure=None, **kwargs):  # pragma: no cover
        """Perform a full measurement at each position indicated by the scan.
        The title parameter gives the run's title and allows for
        values to be interpolated into it.  For instance, the string
        "{theta}" will include the current value of the theta motor if
        it is being iterated over.

        WARNING: This function is deprecated and will be removed in
        the next release.

        """
        if not measure:
            measure = self.defaults.measure
        for x in self:
            measure(title, x, **kwargs)

    def fit(self, fit, **kwargs):
        """The fit method performs the scan, plotting the points as they are
        taken.  Once the scan is completed, a fit is then plotted over
        the scan and the fitting parameters are returned.

        """

        if not isinstance(fit, Fit):  # pragma: no cover
            raise TypeError("Cannot fit with {}. Perhaps you meant to call it"
                            " as a function?".format(fit))

        result = self.plot(action=fit.fit_plot_action(), **kwargs)

        if result is None:
            raise RuntimeError(
                "Could not get result from plot. Perhaps the fit failed?")
        if isinstance(result[0], Iterable) and not isinstance(fit, ExactFit):
            result = np.array([x for x in result if x is not None])
            result = np.median(result, axis=0)

        return fit.readable(result)

    def calculate(self, time=False, pad=0, **kwargs):
        # pylint: disable=redefined-outer-name
        """Calculate the expected time needed to perform a scan.
        Additionally, print the expected time of completion.

        Beyond accepting the default arguments for setting a
        measurement time (e.g uamps, minutes, frames), this method
        accept two other keywords.  The pad argument is an extra time,
        in seconds, to add to each measurement to account for motor
        movements, file saving, and other such effects.  The quiet
        keyword, if set to true, prevents the printing of the expected
        time of completion.

        """
        from datetime import timedelta, datetime
        total = len(self) * (pad + estimate(**kwargs))
        # We can't test the time printing code since the result would
        # always change.
        if time:  # pragma: no cover
            delta = timedelta(0, total)
            print("The run would finish at {}".format(delta + datetime.now()))
        return total


class SimpleScan(Scan):
    """SimpleScan is a scan along a single axis for a fixed set of values"""

    def __init__(self, action, values, defaults):
        self.action = action
        self.values = values
        self.name = action.title
        self.defaults = defaults

    def map(self, func):
        """The map function returns a modified scan that performs the given
        function on all of the original positions to return the new positions.

        """
        return SimpleScan(self.action,
                          map(func, self.values),
                          self.name)

    @property
    def reverse(self):
        """Create a new scan that runs in the opposite direction"""
        return SimpleScan(self.action, self.values[::-1], self.defaults)

    def min(self):
        return self.values.min()

    def max(self):
        return self.values.max()

    def __iter__(self):
        for i in self.values:
            self.action(i)
            g.waitfor_move()
            dic = OrderedDict()
            dic[self.name] = self.action()
            yield dic

    def __len__(self):
        return len(self.values)

    def __repr__(self):
        return "SimpleScan({}, {}, {})".format(self.action.title.upper(),
                                               repr(self.values),
                                               repr(self.defaults))


class ContinuousMove(object):
    """
    An object representing a continuous move from start to stop at a constant
    speed.
    """
    def __init__(self, start, stop, speed):
        self.start = start
        self.stop = stop
        self.speed = speed

    def __repr__(self):
        return "Continuous move from {} to {} at speed {}".format(
            self.start, self.stop, self.speed)


@contextmanager
def temporarily_change_motor_speed(motion, temporary_speed):
    """
    Context manager to temporarily change motor velocity, and put it back on
    exit.

    Args:
        motion: the motion object
        temporary_speed: the temporary speed to set within this context manager
    """
    old_speed = motion.velocity
    try:
        motion.velocity = temporary_speed
        yield
    finally:
        motion.velocity = old_speed


class ContinuousScan(Scan):
    """A continuous scan that starts motion and then collects while the axis is
    moving"""

    def __init__(self, motion, moves, defaults):
        """
        Initialize a continuous scan object

        Args:
            motion: the axis to move
            moves: a list of ContinuousMove objects describing the motion to be
            performed.
            defaults: the defaults class to use when constructing this scan.
        """
        Scan.__init__(self)
        self.motion = motion
        self.moves = moves

        for move in self.moves:
            if abs(move.start - move.stop) <= 0.005:
                raise ValueError("Cannot have start={} and stop={} within "
                                 "motor tolerance of each other (tol={})")

        self.defaults = defaults

    @property
    def forever(self):
        """
        Create a scan that will cycle until stopped by the user.
        """
        return ForeverContinuousScan(self.motion, self.moves, self.defaults)

    def plot(self, detector=None, save=None, action=None,
             update_freq=1.0, **kwargs):
        """Run over a continuous range, plotting every update_freq seconds"""
        # pylint: disable=arguments-differ
        import warnings
        warnings.simplefilter("ignore", UserWarning)

        detector = self._normalise_detector(detector)
        fig, axis = plt.subplots()
        plt.show()

        xs = []
        ys = ListOfMonoids()

        action_remainder = None

        try:
            with open(self.defaults.log_file(), "w") as logfile, \
                    detector(self, save=save, **kwargs) as detect:

                for move in self:
                    # Set initial motor position to correct value.
                    if abs(self.motion() - move.start) > self.motion.tolerance:
                        self.motion(move.start)
                        while abs(self.motion() - move.start) > \
                                self.motion.tolerance:
                            time.sleep(update_freq)

                    with temporarily_change_motor_speed(self.motion,
                                                        move.speed):

                        self.motion(move.stop)

                        while abs(self.motion() - move.stop) > \
                                self.motion.tolerance:

                            position, value = self.motion(), Exact(
                                detect(**just_times(kwargs)))

                            xs.append(position)
                            ys.append(value)

                            logfile.write("{}\t{}\n".format(xs[-1],
                                                            str(ys[-1])))
                            axis.clear()

                            if isinstance(self.min(), tuple):
                                rng = [1.05 * self.min()[0] -
                                       0.05 * self.max()[0],

                                       1.05 * self.max()[0] -
                                       0.05 * self.min()[0]]
                            else:
                                rng = [1.05 * self.min() - 0.05 * self.max(),
                                       1.05 * self.max() - 0.05 * self.min()]
                            axis.set_xlim(rng[0], rng[1])
                            rng = _plot_range(ys)
                            axis.set_ylim(rng[0], rng[1])
                            ys.plot(axis, xs)
                            if action:
<<<<<<< HEAD
                                action_remainder = action(xs, ys, axis, action_remainder)
=======
                                action_remainder = action(xs, ys, axis,
                                                          action_remainder)
>>>>>>> fb7b003e

                            plt.draw()

                            # If we plot in a tight loop, matplotlib can't keep
                            # up. Taking data at 5Hz during the move seems the
                            # right balance of "continuous" and "pragmatic"
                            #
                            # Note: a galil's MAX update frequency is 40ms so
                            # there is no benefit in making this number smaller
                            # than 0.04
                            time.sleep(update_freq)

        except KeyboardInterrupt:  # pragma: no cover
            pass

        if save:
            fig.savefig(save)

        return action_remainder

    def map(self, func):
        # The mapping function translates positions. What do we do about speed?
        # Keep it constant, so the scan time changes, or keep the scan time
        # constant?
        # What are the implications of either approach? Until there is a clear
        # use case I think leaving this behaviour undefined is sensible.
        raise ValueError(
            "Mapping a continuous scan is not yet supported.")

    def min(self):
        return min(min(move.start, move.stop) for move in self.moves)

    def max(self):
        return max(max(move.start, move.stop) for move in self.moves)

    @property
    def reverse(self):
        moves = [ContinuousMove(start=move.stop, stop=move.start,
                                speed=move.speed) for move in self][::-1]
        return ContinuousScan(self.motion, moves=moves, defaults=self.defaults)

    def __len__(self):
        # Slightly different meaning - this is the number of continuous moves
        # that this scan will perform not the number of points at which data
        # will be taken. This meaning seems to make the most sense given the
        # existing framework.
        return len(self.moves)

    def __iter__(self):
        for move in self.moves:
            yield move

    def __add__(self, other):
        if not isinstance(other, self.__class__):
            # We probably could do this in the future, but this would need a
            # bigger refactoring so that Continuous moves and points could be
            # added together in the same list.
            raise ValueError("Adding a continuous and non-continuous scan "
                             "together is not supported.")
        return ContinuousScan(
            self.motion, self.moves + other.moves, self.defaults)

    def __mul__(self, other):
        raise ValueError("Products of continuous scans are not supported.")

    def __and__(self, other):
        # We can't execute two continuous scans in parallel without changing
        # speeds. This raises lots of questions so leave the behaviour
        # undefined for now.
        raise ValueError(
            "Executing continuous scans in parallel is not supported.")

    def __repr__(self):
        return self.__class__.__name__


class SumScan(Scan):
    """The SumScan performs two separate scans sequentially"""

    def __init__(self, first, second):
        self.first = first
        self.second = second
        self.defaults = self.first.defaults

    def __iter__(self):
        for i in self.first:
            yield i
        for i in self.second:
            yield i

    def __len__(self):
        return len(self.first) + len(self.second)

    def __repr__(self):
        return "{} + {}".format(self.first, self.second)

    def map(self, func):
        """The map function returns a modified scan that performs the given
        function on all of the original positions to return the new positions.

        """
        return SumScan(self.first.map(func),
                       self.second.map(func))

    @property
    def reverse(self):
        """Creates a new scan that runs in the opposite direction"""
        return SumScan(self.second.reverse, self.first.reverse)

    def min(self):
        return min(self.first.min(), self.second.min())

    def max(self):
        return max(self.first.max(), self.second.max())


class ProductScan(Scan):
    """ProductScan performs every possible combination of the positions of
    its two constituent scans."""

    def __init__(self, outer, inner):
        self.outer = outer
        self.inner = inner
        self.defaults = self.outer.defaults

    def __iter__(self):
        for i in self.outer:
            for j in self.inner:
                yield merge_dicts(i, j)

    def __len__(self):
        return len(self.outer) * len(self.inner)

    def __repr__(self):
        return "{} * {}".format(self.outer, self.inner)

    def map(self, func):
        """The map function returns a modified scan that performs the given
        function on all of the original positions to return the new positions.

        """
        return ProductScan(self.outer.map(func),
                           self.inner.map(func))

    @property
    def reverse(self):
        """Creates a new scan that runs in the opposite direction"""
        return ProductScan(self.outer.reverse, self.inner.reverse)

    def min(self):
        return (self.outer.min(), self.inner.min())

    def max(self):
        return (self.outer.max(), self.inner.max())

    def plot(self, detector=None, save=None,
             action=None, **kwargs):
        # pylint: disable=too-many-locals
        """An overloading of Scan.plot to handle multidimensional
        scans."""
        import warnings
        warnings.simplefilter("ignore", UserWarning)

        if g and g.get_runstate() != "SETUP":
            raise RuntimeError("Cannot start scan while already in a run!" +
                               " Current state is: " + str(g.get_runstate()))

        detector = self._normalise_detector(detector)

        fig, axis = plt.subplots()
        plt.show()

        xs = []
        ys = []

        values = []
        for _ in range(len(self.outer)):
            values.append([np.nan] * len(self.inner))

        action_remainder = None
        try:
            with open(self.defaults.log_file(), "w") as logfile, \
                 detector(self, save) as detect:
                for x in self:
                    value = detect(**kwargs)

                    keys = list(x.keys())
                    keys[1] = keys[1]
                    keys[0] = keys[0]
                    y = x[keys[0]]
                    x = x[keys[1]]
                    if isinstance(value, float):
                        value = Average(value)
                    if x not in xs:
                        xs.append(x)
                    if y not in ys:
                        ys.append(y)
                    if isinstance(values[ys.index(y)][xs.index(x)], Monoid):
                        values[ys.index(y)][xs.index(x)] += value
                    else:
                        values[ys.index(y)][xs.index(x)] = value
                    logfile.write(
                        "{}\t{}\n".format(xs[-1], str(values[-1])))
                    axis.clear()
                    axis.set_xlabel(keys[1])
                    axis.set_ylabel(keys[0])
                    miny, minx = self.min()
                    maxy, maxx = self.max()
                    rng = [1.05*minx - 0.05 * maxx,
                           1.05*maxx - 0.05 * minx]
                    axis.set_xlim(rng[0], rng[1])
                    rng = [1.05*miny - 0.05 * maxy,
                           1.05*maxy - 0.05 * miny]
                    axis.set_ylim(rng[0], rng[1])
                    axis.pcolor(
                        self._estimate_locations(xs, len(self.inner),
                                                 minx, maxx),
                        self._estimate_locations(ys, len(self.outer),
                                                 miny, maxy),
                        np.array([[float(z) for z in row]
                                  for row in values]))
                    if action:
                        action_remainder = action(xs, values,
                                                  axis)
                    plt.draw()
        except KeyboardInterrupt:
            pass
        if save:
            fig.savefig(save)

        return action_remainder

    @staticmethod
    def _estimate_locations(xs, size, low, high):
        xs = np.array(xs)
        steps = xs[1:] - xs[:-1]
        if len(xs) >= 2:
            deltax = np.mean(steps)
        else:
            deltax = (high-low)/float(size)

        first = np.array([xs[0]]-deltax/2)
        remainder = size + 1 - len(xs)
        end = np.linspace(xs[-1] + deltax/2, high, remainder)[1:]
        return np.hstack([first, xs+deltax/2, end])


class ParallelScan(Scan):
    """ParallelScan runs two scans alongside each other, performing both
    sets of position adjustments before each step of the scan."""

    def __init__(self, first, second):
        self.first = first
        self.second = second
        self.defaults = self.first.defaults

    def __iter__(self):
        for x, y in six.moves.zip(self.first, self.second):
            yield merge_dicts(x, y)

    def __repr__(self):
        return "{} & {}".format(self.first, self.second)

    def __len__(self):
        return min(len(self.first), len(self.second))

    def map(self, func):
        """The map function returns a modified scan that performs the given
        function on all of the original positions to return the new positions.

        """
        return ParallelScan(self.first.map(func),
                            self.second.map(func))

    @property
    def reverse(self):
        """Creates a new scan that runs in the opposite direction"""
        return ParallelScan(self.first.reverse, self.second.reverse)

    def min(self):
        return (self.first.min(), self.second.min())

    def max(self):
        return (self.first.max(), self.second.max())


# We can't test the forever scan by definition, hence the no cover
# pragma
class ForeverScan(Scan):  # pragma: no cover
    """
    ForeverScan repeats the same scan over and over again to improve
    the statistics until the user manually halts the scan.
    """

    def __init__(self, scan):
        self.scan = scan
        self.defaults = scan.defaults

    def __iter__(self):
        while True:
            for x in self.scan:
                yield x

    def __repr__(self):
        return "{}({})".format(self.__class__.__name__, self.scan)

    def __len__(self):
        raise RuntimeError("Attempted to get the length of an infinite list")

    def map(self, func):
        return self.__class__(self.scan.map(func))

    @property
    def reverse(self):
        return self.__class__(self.scan.reverse)

    def min(self):
        return self.scan.min()

    def max(self):
        return self.scan.max()


class ForeverContinuousScan(ContinuousScan):
    """
    A special case of a forever scan that can operate with continuous moves.
    """
    def __len__(self):
        raise ValueError(
            "Can't get length of continuous scan that runs forever.")

    def __iter__(self):
        while True:
            for move in self.moves:
                yield move


class ReplayScan(Scan):
    """A Scan that merely repeated the output of a previous scan"""

    def __init__(self, xs, ys, axis):
        self.xs = xs
        self.ys = ys
        self.axis = axis
        # self.defaults = ReplayDetector(xs, ys)

    def min(self):
        return min(self.xs)

    def max(self):
        return max(self.xs)

    @property
    def reverse(self):
        return ReplayScan(self.xs[::-1], self.ys[::-1], self.axis)

    def map(self, func):
        return ReplayScan(map(func, self.xs), self.ys, self.axis)

    def __len__(self):
        return min(len(self.xs), len(self.ys))

    def __iter__(self):
        for x, _ in zip(self.xs, self.ys):
            dic = OrderedDict()
            dic[self.axis] = x
            yield dic

    def plot(self, detector=None, save=None,
             action=None, **kwargs):
        """Overload the scan method for the replay scan.  Since we aren't
actually detecting anything, we can run the code much simpler instead
of trying to fake a detector."""
        action_remainder = None
        xs = self.xs
        ys = ListOfMonoids(self.ys)

        fig, axis = plt.subplots()
        plt.show()

        axis.clear()
        if isinstance(self.min(), tuple):
            rng = [1.05*self.min()[0] - 0.05 * self.max()[0],
                   1.05*self.max()[0] - 0.05 * self.min()[0]]
        else:
            rng = [1.05*self.min() - 0.05 * self.max(),
                   1.05*self.max() - 0.05 * self.min()]
        axis.set_xlabel(self.axis)
        axis.set_xlim(rng[0], rng[1])
        rng = _plot_range(ys)
        axis.set_ylim(rng[0], rng[1])
        ys.plot(axis, xs)
        if action:
            action_remainder = action(xs, ys, axis, None)
        if save:
            fig.savefig(save)

        plt.draw()

        return action_remainder


def last_scan(path=None, axis="replay"):
    """Load the last run scan and replay that scan

    PARAMETERS
    ----------
    path
      The log file to replay.  If None, replay the most recent scan
    axis
      The label for the x axis

    """
    import os
    if path is None:
        path = max([f for f in os.listdir(os.getcwd()) if f[-4:] == ".dat"],
                   key=os.path.getctime)
    with open(path, "r") as infile:
        xs, ys, errs = np.loadtxt(infile, unpack=True)
        ys = [Average((y/e)**2, y/e**2) for y, e in zip(ys, errs)]
        return ReplayScan(xs, ys, axis)<|MERGE_RESOLUTION|>--- conflicted
+++ resolved
@@ -432,12 +432,8 @@
                             axis.set_ylim(rng[0], rng[1])
                             ys.plot(axis, xs)
                             if action:
-<<<<<<< HEAD
-                                action_remainder = action(xs, ys, axis, action_remainder)
-=======
                                 action_remainder = action(xs, ys, axis,
                                                           action_remainder)
->>>>>>> fb7b003e
 
                             plt.draw()
 
