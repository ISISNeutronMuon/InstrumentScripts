"""

This module holds the base class for the instrument defaults.
This is an abstract class which will need to be overwritten
for each beamline.  This design was chosen because the
subclass cannot be instantiated unless all of the abstract methods
have been implemented.  This means that we detect mistakes in the
subclass the moment that the Defaults object is created, instead of
in the middle of a user run when a missing method is called.

"""

from abc import ABCMeta, abstractmethod
import os
from six import add_metaclass
import matplotlib.pyplot as plt
import numpy as np

from .plot_functions import PlotFunctions
from .scans import SimpleScan, ReplayScan
from .monoid import Average
from .motion import get_motion
from .util import get_points, TIME_KEYS

try:
    # pylint: disable=import-error
    from genie_python import genie as g
except ImportError:
    from .mocks import g


@add_metaclass(ABCMeta)
class Defaults(object):
    """A defaults object to store the correct functions for this instrument"""

    SINGLE_FIGURE = False
    _fig = None
    _axis = None
    # default plot functions to use for generating graphs
    plot_functions = PlotFunctions()

    @staticmethod
    @abstractmethod
    def detector(**kwargs):
        """
        The default function for pulling a count off the detector.
        Takes the standard time settings (e.g. seconds, frames, uamps)
        as keyword arguments.

        """

    @staticmethod
    def log_file(info):
        """
        Returns the name of a unique log file where the scan data can be saved.

        Override to provide a different path

        Parameters
        ----------
            info
              dictionary containing useful keys to help form paths. It may contain no keys at all.
                    possible keys are action_title - the name of the action requested
        Returns
        -------
            Name for the log file
        """

<<<<<<< HEAD
    def get_fig(self, force=False):
=======
        from datetime import datetime
        now = datetime.now()
        action_title = info.get("action_title", "unknown")
        base_dir = g.get_script_dir()
        return os.path.join(base_dir, "{}_{}_{}_{}_{}_{}_{}.dat".format(
            action_title, now.year, now.month, now.day, now.hour, now.minute, now.second))

    def create_fig(self):
>>>>>>> 82499be4
        """
        Create a figure for the next scan.  The default method is to
        create a new figure for each scan, but this can be overridden
        to re-use the same figure, if the instrument scientist
        chooses.

        If true, the force parameter creates a new graph, even when a
        single figure has been requested.

        """
        if self.SINGLE_FIGURE:
            if not (force or self._fig and self._axis):
                plt.close("all")
                self._fig, self._axis = plt.subplots()
        else:
            self._fig, self._axis = plt.subplots()

    def get_fig(self):
        """
        Get the figure for the next scan.
        """
        return (self._fig, self._axis)

    def scan(self, motion, start=None, stop=None, step=None, frames=None, save=False, **kwargs):
        """scan establishes the setup for performing a measurement scan.

        Examples
        --------

        >>> scan(b.translation, -5, 5, 0.1, 50)

        This will run a scan on the translation block from -5 to 5
        (exclusive) in steps of 0.1, measuring for 50 frames at each
        point and taking a plot

        >>> scan(b.translation, start=-5, stop=5, stride=0.1).plot(frames=50)

        This will scan the translation access from -5 to 5 inclusive
        in steps of 0.1.  At each point, the a measurement will be
        taken for 50 frames and plotted.

        As a different example,

        >>> s = scan(b.coarsez, before=-50, step=5, gaps=20)

        This will create a scan on the CoarseZ axis, starting at 50 mm
        below the current position and continuing in 5 mm increments
        for another 20 measurements (for a total of 21).  Note that
        while the scan has been created, nothing will happen until we
        ask the scan to act.

        >>> result = s.fit(PeakFit(20), uamps=0.1)

        This will perform a 0.1 uamp measurement at each point on the
        scan and find the peak (with a presumed width of 20 mm).  At
        the end of the measurement, the `result` variable will hold
        the position of the observed peak.

        >>> scan(b.translation, -5, 5, 0.1, 50, det=3)

        This is similar to our original scan on translation, except
        that the scan will be performed on monitor 3, instead of the
        default spectrum.  You instrument scientist may have defined
        other detectors that you can use to perform special scans.

        The scan function itself has one mandatory parameter `motion`
        but will require another three keyword parameters to define
        the range of the scan.  In the example above, the motion
        parameter was "b.translation" and the keyword parameters were
        start, stop, and stride.  Any set of three position parameters
        that uniquely define a range of motions will be accepted.

        PARAMETERS
        ----------
        motion
          The axis on which to perform the scan, either a motion object or a blockname
        start
          An absolute starting position for the scan.
        stop
          An absolute ending position for the scan
        step
          The absolute step size.  The final position will be skipped, even if it appears it should fit.
        frames
          How many frames the measurement should be performed for.  If
          set to None or 0, then no automatic plot will be started.
<<<<<<< HEAD
        before
          A relative starting position for the scan.
        after
          A relative ending position for the scan
        count
          The number of points to measure
        gaps
          The number of steps to take
        stride
          The approximate step size.  The scan may shrink this step size
          to ensure that the final point is still included in the scan.
        detector
          An optional parameter to choose how to measure the dependent
          variable in the scan.  A set of these will have already been
          defined by your instrument scientist.  If you need something
          ad hoc, then check the documentation on specific_spectra for
          more details
        save
          By default, the scan routines save a text file of the scan
          results, but no run number is assigned and the data is not
          stored in the archive.  The run log file remains the only
          record of the scan.  If the save parameter is set to true,
          then a full run number is assigned and all of the data and
          metadata is stored in the archive.
=======
        kwargs
            various other options consistent with the scan library, common options are:
            fit - produce a fit using this type of fit e.g. Gaussian, CentreOfMass, TopHat
            before - A relative starting position for the scan.
            after - A relative ending position for the scan
            gaps - The number of steps to take
            stride - The approximate step size.  The scan may shrink this step size to ensure that the final point is
                still included in the scan.
            mon - An optional parameter to choose which monitor to use for normalisation
            det - An optional parameter to choose which detector spectrum to use for counts
            pixel_range - For summing the counts of multiple pixels. pixel_range is the number of pixels to consider
                either side of the central detector spectrum
            min_pixel - For summing the counts of multiple pixels. min_pixel is the spectrum number for the lower bound
                of the range. Overridden by pixel_range
            max_pixel - For summing the counts of multiple pixels. max_pixel is the spectrum number for the upper bound
                of the range. Overridden by pixel_range
>>>>>>> 82499be4

        Returns
        -------
        Scan
          A scan object that will run through the requested points.

        """
        self.create_fig()
        plt.show()
        num_periods_cache = g.get_number_periods()
        try:
            if start is not None:
                kwargs["start"] = start
            if stop is not None:
                kwargs["stop"] = stop
            if step is not None:
                kwargs["step"] = step
            if frames is not None:
                kwargs["frames"] = frames
            kwargs["save"] = save

            motion = get_motion(motion)

            points = get_points(motion(), **kwargs)

            if len(points) == 0:  # pylint: disable=len-as-condition
                raise RuntimeError(
                    "Your requested scan contains no points.  Are you "
                    "trying to move a negative distance with positive "
                    "steps?")

            for point in points:
                motion.require(point)

            scn = SimpleScan(motion, points, self)
            if any([x in kwargs for x in
                    TIME_KEYS]):
                if "fit" in kwargs:
                    return scn.fit(**kwargs)
                return scn.plot(**kwargs)
            return scn
        except KeyboardInterrupt:
            if g.get_runstate() != "SETUP":
                if save:
                    g.end()
                else:
                    g.abort()
            g.change_number_soft_periods(num_periods_cache)
            raise KeyboardInterrupt

    def ascan(self, motion, start, end, intervals, time):
        """A reimplementations of ascan from spec

        Example
        -------
        >>> ascan("COARSEZ", -20, 20, 40, -50)

        Scan the CoarseZ motor from position -20 to position 20
        (inclusive) in 1 mm steps.  At each point, take measure for
        50 frames (about five seconds). After the plot, the CoarseZ
        motor will be at position 20.

        Parameters
        ----------
        motion
          The axis to scan
        start
          The initial position
        end
          The final position
        intervals
          How many steps to take between the initial and final position
        time
          If positive, the measurement time at each point in seconds.  If
          negative, the measurement frames at each point.

        """
        if time > 0:
            return self.scan(motion, start=start, stop=end,
                             gaps=intervals).plot(seconds=time)
        return self.scan(motion, start=start, stop=end,
                         gaps=intervals).plot(frames=-time)

    def dscan(self, motion, start, end, intervals, time):
        """A reimplementations of dscan from spec

        Example
        -------
        >>> dscan("COARSEZ", -20, 20, 40, -50)

        Scan the CoarseZ motor from 20 mm below the current position
        to position 20 mm above the current position (inclusive) in 1
        mm steps.  At each point, take measure for 50 frames (about
        five seconds).  After the plot, the CoarseZ motor will move
        back to its original position.

        Parameters
        ----------
        motion
          The axis to scan
        start
          The initial position as an offset from the current position
        end
          The final position as an offset from the current position
        intervals
          How many steps to take between the initial and final position
        time
          If positive, the measurement time at each point in seconds.  If
          negative, the measurement frames at each point.

        """
        motion = get_motion(motion)
        init = motion()
        try:
            if time > 0:
                return self.scan(motion, before=start, after=end,
                                 gaps=intervals).plot(seconds=time)
            return self.scan(motion, before=start, after=end,
                             gaps=intervals).plot(frames=-time)
        finally:
            motion(init)

    def rscan(self, motion, before=None, after=None, step=None, frames=None,
              **kwargs):
        """An ISIS specific relative scan function

        This function is identical to the normal scan function, but it
        defaults to using relative positions, instead of absolute.

        Example
        -------
        >>> rscan("coarsez", -20, 20, 1, 50)

        Scan the CoarseZ motor from 20 mm below the current position
        to position 20 mm above the current position (exclusive) in 1
        mm steps.  At each point, take measure for 50 frames (about
        five seconds).  After the plot, the CoarseZ motor will move
        back to its original position.

        Parameters
        ----------
        motion
          The axis to scan
        before
          The initial position as an offset from the current position
        after
          The ending position as an offset from the current position
        step
          The absolute step size
        frames
          The number of pulse frames to measure at each point

        """
        motion = get_motion(motion)
        init = motion()
        try:
            if before is not None:
                kwargs["before"] = before
            if after is not None:
                kwargs["after"] = after
            if step is not None:
                kwargs["step"] = step
            if frames is not None:
                kwargs["frames"] = frames

            return self.scan(motion, **kwargs)
        finally:
            motion(init)

<<<<<<< HEAD
    def populate(self):
        """Create Motion objects in the GLOBAL namespace for each
        block registered with IBEX."""
        for i in g.get_blocks():
            if not isinstance(i, (str, text_type)):
                continue
            temp = BlockMotion(i, lambda cap=i: self.get_units(cap))
            __builtins__[i.upper()] = temp
            __builtins__[i] = temp
            __builtins__[i.lower()] = temp

    _UNITS = {"Theta": u"deg", "Two_Theta": u"deg"}

    @staticmethod
    def get_units(motion):
        """Get the physical measurement units associated with a block name."""
        pv_name = g.adv.get_pv_from_block(motion)
        if "." in pv_name:
            # Remove any headers
            pv_name = pv_name.split(".")[0]
        unit_name = pv_name + ".EGU"
        # pylint: disable=protected-access
        if getattr(g, "__api").pv_exists(unit_name):
            return g.get_pv(unit_name)
        return ""

    def last_scan(self, path=None, axis="replay"):
=======
    def last_scan(self, path=None, axis="replay", fit=None):
>>>>>>> 82499be4
        """Load the last run scan and replay that scan

        PARAMETERS
        ----------
        path
            The log file to replay.  If None, replay the most recent scan
        axis
            The label for the x axis
        fit
            produce a fit using this type of fit e.g. Gaussian, CentreOfMass, TopHat

        """
        if path is None:
            data_dir = os.path.dirname(self.log_file({}))
            try:
                path = max([os.path.join(data_dir, f) for f in os.listdir(data_dir) if f[-4:] == ".dat"],
                           key=os.path.getctime)
            except ValueError:
                raise ValueError("No previous scans in dir ({})".format(data_dir))

        print(f"Loading data from {path}")
        with open(path, "r") as infile:
            base = infile.readline()
            axis = base.split("\t")[0]
            result = base.split("\t")[1]
            xs, ys, errs = np.loadtxt(infile, unpack=True, encoding="utf-8")
            ys = [Average((y / e)**2, y / e**2) for y, e in zip(ys, errs)]
            scan = ReplayScan(xs, ys, axis, result, self)
            if fit is not None:
                return scan.fit(fit=fit)
            return scan<|MERGE_RESOLUTION|>--- conflicted
+++ resolved
@@ -66,9 +66,6 @@
             Name for the log file
         """
 
-<<<<<<< HEAD
-    def get_fig(self, force=False):
-=======
         from datetime import datetime
         now = datetime.now()
         action_title = info.get("action_title", "unknown")
@@ -77,7 +74,6 @@
             action_title, now.year, now.month, now.day, now.hour, now.minute, now.second))
 
     def create_fig(self):
->>>>>>> 82499be4
         """
         Create a figure for the next scan.  The default method is to
         create a new figure for each scan, but this can be overridden
@@ -163,32 +159,6 @@
         frames
           How many frames the measurement should be performed for.  If
           set to None or 0, then no automatic plot will be started.
-<<<<<<< HEAD
-        before
-          A relative starting position for the scan.
-        after
-          A relative ending position for the scan
-        count
-          The number of points to measure
-        gaps
-          The number of steps to take
-        stride
-          The approximate step size.  The scan may shrink this step size
-          to ensure that the final point is still included in the scan.
-        detector
-          An optional parameter to choose how to measure the dependent
-          variable in the scan.  A set of these will have already been
-          defined by your instrument scientist.  If you need something
-          ad hoc, then check the documentation on specific_spectra for
-          more details
-        save
-          By default, the scan routines save a text file of the scan
-          results, but no run number is assigned and the data is not
-          stored in the archive.  The run log file remains the only
-          record of the scan.  If the save parameter is set to true,
-          then a full run number is assigned and all of the data and
-          metadata is stored in the archive.
-=======
         kwargs
             various other options consistent with the scan library, common options are:
             fit - produce a fit using this type of fit e.g. Gaussian, CentreOfMass, TopHat
@@ -205,7 +175,13 @@
                 of the range. Overridden by pixel_range
             max_pixel - For summing the counts of multiple pixels. max_pixel is the spectrum number for the upper bound
                 of the range. Overridden by pixel_range
->>>>>>> 82499be4
+        save
+          By default, the scan routines save a text file of the scan
+          results, but no run number is assigned and the data is not
+          stored in the archive.  The run log file remains the only
+          record of the scan.  If the save parameter is set to true,
+          then a full run number is assigned and all of the data and
+          metadata is stored in the archive.
 
         Returns
         -------
@@ -375,7 +351,6 @@
         finally:
             motion(init)
 
-<<<<<<< HEAD
     def populate(self):
         """Create Motion objects in the GLOBAL namespace for each
         block registered with IBEX."""
@@ -403,9 +378,6 @@
         return ""
 
     def last_scan(self, path=None, axis="replay"):
-=======
-    def last_scan(self, path=None, axis="replay", fit=None):
->>>>>>> 82499be4
         """Load the last run scan and replay that scan
 
         PARAMETERS
