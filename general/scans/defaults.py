--- conflicted
+++ resolved
@@ -328,10 +328,15 @@
     @staticmethod
     def get_units(motion):
         """Get the physical measurement units associated with a block name."""
-<<<<<<< HEAD
-        if motion in self._UNITS:
-            return self._UNITS[motion]
-        return "Unknown Unit"
+        pv_name = g.adv.get_pv_from_block(motion)
+        if "." in pv_name:
+            # Remove any headers
+            pv_name = pv_name.split(".")[0]
+        unit_name = pv_name + ".EGU"
+        # pylint: disable=protected-access
+        if g.__api.pv_exists(unit_name):
+            return g.get_pv(unit_name)
+        return ""
 
     def last_scan(self, path=None, axis="replay"):
         """Load the last run scan and replay that scan
@@ -354,15 +359,4 @@
             result = base.split("\t")[1]
             xs, ys, errs = np.loadtxt(infile, unpack=True)
             ys = [Average((y / e)**2, y / e**2) for y, e in zip(ys, errs)]
-            return ReplayScan(xs, ys, axis, result, self)
-=======
-        pv_name = g.adv.get_pv_from_block(motion)
-        if "." in pv_name:
-            # Remove any headers
-            pv_name = pv_name.split(".")[0]
-        unit_name = pv_name + ".EGU"
-        # pylint: disable=protected-access
-        if g.__api.pv_exists(unit_name):
-            return g.get_pv(unit_name)
-        return ""
->>>>>>> 27a14da1
+            return ReplayScan(xs, ys, axis, result, self)