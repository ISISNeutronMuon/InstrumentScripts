"""This module contains helper classes for controlling motions on the beamline

There's three levels of depth to this module.  At the simplest level, merely
import and call populate().  This create motion object for every block
currently registered on the instrument.

The next level down is the BlockMotion class, which allows for creating
single objects that correspond to single IBEX blocks.

Finally, at the bottom, BlockMotion derives from the Motion object,
which gives a simple framework for all physical parameters that
can be controlled by an instrument.  Although it is called Motion,
it will also handle temperatures, currents, and other physical properties.
"""

try:
    # pylint: disable=import-error
    from genie_python import genie as g
except ImportError:
    from .mocks import g


class Motion(object):
    # pylint: disable=too-many-instance-attributes
    """A Motion object largely acts like a function to control and
    interrogate a single axis of motion.  When called without a
    parameter, it returns the current position.  Being called with a
    parameter causes the position to update.

    We can also define getters and setters for velocity of the motor,
    and a getter for the tolerance of the motor.

    Example:
    Assume that we have some motion object Foo

    >>> Foo()
    7
    >>> Foo(5)
    >>> Foo()
    5

    """

<<<<<<< HEAD
    def __init__(self, getter, setter, title, low=None, high=None):
=======
    def __init__(self, getter, setter, title, low=None, high=None,
                 velocity_getter=None, velocity_setter=None,
                 tolerance_getter=None):
>>>>>>> 6503b8eb
        self.getter = getter
        self.setter = setter
        self.title = title
        self._low = low
        self._high = high

        self._velocity_getter = velocity_getter
        self._velocity_setter = velocity_setter

        self._tolerance_getter = tolerance_getter

    def __call__(self, x=None):
        if x is None:
            return self.getter()
        self.require(x)
        return self.setter(x)

    def __iadd__(self, x):
        self(self() + x)
        return self

    def __isub__(self, x):
        self(self() - x)
        return self

    def __imul__(self, x):
        self(self() * x)
        return self

    def __repr__(self):
        return "{} is at {}".format(self.title, self())

    def accessible(self, x):
        """Determines whether a motor can reach the desired position.

        Parameters
        ==========
        x
          The desired position for the motor

        Returns
        =======

        Tuple (Bool, Str)

        The boolean represents whether the possition can be reached
        The string is an error message explaining why the position is
        unreachable.

        """
        if self.low is not None and x < self.low:
            return (False,
                    "Position {} is below lower limit {} of motor {}".format(
                        x, self.low, self.title))
        if self.high is not None and x > self.high:
            return (False,
                    "Position {} is above upper limit {} of motor {}".format(
                        x, self.high, self.title))

        return True, "Position is Accessible"

    def require(self, x):
        """Requires that the given position is accessible.  If not, an
        exception is thrown

        """
        success, msg = self.accessible(x)
        if success:
            return
        raise RuntimeError(msg)

    @property
    def low(self):
        """The motion's lower limit"""
        return self._low

    @low.setter
    def low(self, x):
        self._low = x

    @property
    def high(self):
        """The motion's uppder limit"""
        return self._high

    @high.setter
    def high(self, x):
        self._high = x

    @property
    def velocity(self):
        """
        The velocity of the motor
        """
        return self._velocity_getter()

    @velocity.setter
    def velocity(self, vel):
        self._velocity_setter(vel)

    @property
    def tolerance(self):
        """
        The tolerance (deadband) of the motor
        """
        return self._tolerance_getter()


class BlockMotion(Motion):
    """

    A helper class for creating motion objects from
    Ibex blocks

    Parameters
    ----------

    block
      A string containing the name of the ibex block to control
    """
    def __init__(self, block):
        if block not in g.get_blocks():
            raise RuntimeError(
                "Unknown block {}.  Does the capitalisation "
                "match IBEX?".format(block))
        Motion.__init__(self,
                        lambda: g.cget(block)["value"],
                        lambda x: g.cset(block, x),
                        block,
                        # Workarounds until a better solution to get fields
                        # from blocks is implemented in IBEX. Note that IBEX
                        # blocks must point at AXIS:MTR rather than AXIS for
                        # this to work.
                        velocity_getter=lambda: g.get_pv(
                            "CS:SB:{}.VELO".format(block), is_local=True),
                        velocity_setter=lambda vel: g.set_pv(
                            "CS:SB:{}.VELO".format(block), vel, is_local=True),
                        tolerance_getter=lambda: g.get_pv(
                            "CS:SB:{}.RDBD".format(block), is_local=True),)


def pv_motion(pv_str, name):
    """Create a motion object around a PV string."""
    return Motion(lambda: g.get_pv(pv_str),
                  lambda x: g.set_pv(pv_str, x),
                  name,
                  velocity_getter=lambda: g.get_pv(
                      "{}.VELO".format(pv_str)),
                  velocity_setter=lambda x: g.set_pv(
                      "{}.VELO".format(pv_str), x),
                  tolerance_getter=lambda: g.get_pv(
                      "{}.RDBD".format(pv_str)))


def pv_motion(pv_str, name):
    """Create a motion object around a PV string."""
    return Motion(lambda: g.get_pv(pv_str),
                  lambda x: g.set_pv(pv_str, x),
                  name)


def populate():
    """Create Motion objects in the GLOBAL namespace for each
    block registered with IBEX."""
    for i in g.get_blocks():
        temp = BlockMotion(i)
        __builtins__[i.upper()] = temp
        __builtins__[i] = temp
        __builtins__[i.lower()] = temp<|MERGE_RESOLUTION|>--- conflicted
+++ resolved
@@ -41,13 +41,9 @@
 
     """
 
-<<<<<<< HEAD
-    def __init__(self, getter, setter, title, low=None, high=None):
-=======
     def __init__(self, getter, setter, title, low=None, high=None,
                  velocity_getter=None, velocity_setter=None,
                  tolerance_getter=None):
->>>>>>> 6503b8eb
         self.getter = getter
         self.setter = setter
         self.title = title
