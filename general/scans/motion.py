--- conflicted
+++ resolved
@@ -202,20 +202,4 @@
                   velocity_setter=lambda x: g.set_pv(
                       "{}.VELO".format(pv_str), x),
                   tolerance_getter=lambda: g.get_pv(
-<<<<<<< HEAD
-                      "{}.RDBD".format(pv_str)))
-
-
-def populate():
-    """Create Motion objects in the GLOBAL namespace for each
-    block registered with IBEX."""
-    for i in g.get_blocks():
-        if not (isinstance(i, str) or isinstance(i, unicode)):
-            continue
-        temp = BlockMotion(i)
-        __builtins__[i.upper()] = temp
-        __builtins__[i] = temp
-        __builtins__[i.lower()] = temp
-=======
-                      "{}.RDBD".format(pv_str)))
->>>>>>> 74b56f0f
+                      "{}.RDBD".format(pv_str)))