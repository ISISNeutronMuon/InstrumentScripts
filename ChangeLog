--- conflicted
+++ resolved
@@ -1,16 +1,3 @@
-<<<<<<< HEAD
-2019-08-06  ndw1748  <adam.washington@stfc.ac.uk>
-
-	* technique/sans/instrument.py (ScanningInstrument.changer_pos): Replace _move_pos private setter with changer_pos property on class
-	(ScanningInstrument.measurement_type): Change measurement_type from a function to a property
-	(ScanningInstrument.measurement_label): Change measurement_label from a function to a property
-	(ScanningInstrument.measurement_id): Change measurement_id from a function to a property
-
-2019-08-05  ndw1748  <adam.washington@stfc.ac.uk>
-
-	* technique/sans/instrument.py (ScanningInstrument): Added more
-	sample changer positions.
-=======
 2019-09-02    <adam.washington@stfc.ac.uk>
 
 	* general/scans/scans.py (Scan.plot): Allow detector function to
@@ -23,7 +10,18 @@
 
 	* general/scans/detector.py (BlockDetector): Add dummy accumulator to the detector function
 	(specific_spectra.inner): Add dummy accumulator to specific spectra
->>>>>>> ae967167
+
+2019-08-06  ndw1748  <adam.washington@stfc.ac.uk>
+
+	* technique/sans/instrument.py (ScanningInstrument.changer_pos): Replace _move_pos private setter with changer_pos property on class
+	(ScanningInstrument.measurement_type): Change measurement_type from a function to a property
+	(ScanningInstrument.measurement_label): Change measurement_label from a function to a property
+	(ScanningInstrument.measurement_id): Change measurement_id from a function to a property
+
+2019-08-05  ndw1748  <adam.washington@stfc.ac.uk>
+
+	* technique/sans/instrument.py (ScanningInstrument): Added more
+	sample changer positions.
 
 2019-07-22  ndw1748  <adam.washington@stfc.ac.uk>
 
