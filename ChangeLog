--- conflicted
+++ resolved
@@ -1,4 +1,8 @@
-<<<<<<< HEAD
+2019-10-30    <adam.washington@stfc.ac.uk>
+
+	* general/scans/defaults.py (Defaults.get_units): Check that a
+	block has units before trying to read those units.
+
 2019-10-28    <adam.washington@stfc.ac.uk>
 
 	* general/scans/scans.py (Scan.plot): Get figures from get_fig
@@ -12,18 +16,10 @@
 	multiple simultaneous plots
 	(Defaults.last_scan): Made last_scan a method of the Defaults
 	class to allow it to access the defaults.
-=======
-2019-10-30    <adam.washington@stfc.ac.uk>
-
-	* general/scans/defaults.py (Defaults.get_units): Check that a
-	block has units before trying to read those units.
-
-2019-10-28    <adam.washington@stfc.ac.uk>
 
 	* technique/sans/instrument.py (ScanningInstrument.send_pv):
 	Rename set_pv to send_pv in the SANS module so as not to overload
 	set_pv from genie.
->>>>>>> 27a14da1
 
 2019-10-25    <adam.washington@stfc.ac.uk>
 
