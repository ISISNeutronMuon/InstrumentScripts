--- conflicted
+++ resolved
@@ -1,11 +1,8 @@
 2019-03-05    <adam.washington@stfc.ac.uk>
 
-<<<<<<< HEAD
 	* instrument/larmor/sans.py: Add scanning12 mode to Larmor and
 	make echoscan a synonym for it.
-=======
 	* doc/source/scans/tutorial.rst: Add documentation for scanning alternate detectors to the tutorial.
->>>>>>> 4e752177
 
 2019-02-19    <adam.washington@stfc.ac.uk>
 
