<<<<<<< HEAD
2019-03-05    <adam.washington@stfc.ac.uk>

	* instrument/larmor/sans.py: Add scanning12 mode to Larmor and
	make echoscan a synonym for it.
	* doc/source/scans/tutorial.rst: Add documentation for scanning alternate detectors to the tutorial.

2019-03-04    <adam.washington@stfc.ac.uk>

	* general/scans/defaults.py (Defaults.scan): Throw an exception
	when the user requests a scan with no points.
=======
2019-03-11    <thomas.lohnert@stfc.ac.uk>

	* general/scans/fit.py (GaussianFit.guess): Use proper statistics
	to estimate Gaussian width and center when guessing before curve
	fitting.
>>>>>>> 7a42a73c

2019-02-19    <adam.washington@stfc.ac.uk>

	* general/scans/monoid.py (Average.err): Account for uncertainty
	in count alongside the uncertainty in the total.

2019-02-19    <tomwillemsen1995@gmail.com>

	* instrument/loq/sample_changer_scan.py (LoqSampleChanger): Add
	the sample changer scan for LOQ.

	* general/scans/scans.py (ContinuousScan): Add ContinuousMove
	scanning functionality.

	* general/scans/multiplot.py: Remove multiplot code, as this is
	now handled by IBEX internal plotting.

	* general/scans/motion.py (Motion): Add velocity support to Motion
	objects.

	* general/scans/monoid.py (Exact): Add an Exact Monoid for values
	with no uncertainty.

	* general/scans/fit.py: No longer hard code location of the Numpy
	library for fixing the interrupt handler.
	(CentreOfMassFit): Add new centre of mass fitting method

	* general/scans/detector.py (BlockDetector): Add BlockDetector for
	performing scans on black values, instead of detector values.

2019-02-13    <adam.washington@stfc.ac.uk>

	* instrument/larmor/scans.py (fast_pol_measure): Replace
	pol_measure with generic_pol. Create dedicated semsans_pol and
	pol_measure detector objects on Larmor.
	(auto_tune): Add Echo Tuning to larmor scans

	* instrument/larmor/sans.py (Larmor.setup_dae_echoscan): Add
	echoscan dae mode to larmor

	* instrument/larmor/__init__.py: Larmor imports last_scan by default

	* general/scans/scans.py (Scan.plot): Only attempt to safe a
	figure from a scan if the save location is an actual string (and
	not just a number or other weird value).

	* general/scans/monoid.py (Polarisation.__float__): A polarisation
	monoid with no data points is unpolarised.

	* general/scans/fit.py (CurveFit.fit): Don't attempt to fit
	non-finite date points.

	* general/scans/detector.py (DaePeriods.__enter__): Automatically
	save DaePeriods scans if the scan is given a title

2019-02-12    <adam.washington@stfc.ac.uk>

	* instrument/loq/sans.py (LOQ.setup_dae_fifty): Start adding 50Hz mode to LOQ
	(LOQ.setup_dae_event): Change LOQ run label to "SANS/TRANS"

	* technique/sans/instrument.py: Add _move_pos function to allow instruments to support sample changer motor axes beyond "SamplePos".

	* Adjust LOQ SANS support based on beamline experience.

	* Change all references in SANS scripts from "aperature" to the
	correctly spelled "aperture".<|MERGE_RESOLUTION|>--- conflicted
+++ resolved
@@ -1,4 +1,9 @@
-<<<<<<< HEAD
+2019-03-11    <thomas.lohnert@stfc.ac.uk>
+
+	* general/scans/fit.py (GaussianFit.guess): Use proper statistics
+	to estimate Gaussian width and center when guessing before curve
+	fitting.
+
 2019-03-05    <adam.washington@stfc.ac.uk>
 
 	* instrument/larmor/sans.py: Add scanning12 mode to Larmor and
@@ -9,13 +14,6 @@
 
 	* general/scans/defaults.py (Defaults.scan): Throw an exception
 	when the user requests a scan with no points.
-=======
-2019-03-11    <thomas.lohnert@stfc.ac.uk>
-
-	* general/scans/fit.py (GaussianFit.guess): Use proper statistics
-	to estimate Gaussian width and center when guessing before curve
-	fitting.
->>>>>>> 7a42a73c
 
 2019-02-19    <adam.washington@stfc.ac.uk>
 
